--- conflicted
+++ resolved
@@ -13,13 +13,9 @@
 // clientsData type
 #include "datastructure.h"
 
-<<<<<<< HEAD
-int match_regex(const char *input, const int clientID, const unsigned char regexid);
-=======
 extern const char *regextype[];
 
-bool match_regex(const char *input, const int clientID, const unsigned char regexid);
->>>>>>> fb01e095
+int match_regex(const char *input, const int clientID, const unsigned char regexid);
 void allocate_regex_client_enabled(clientsData *client, const int clientID);
 void read_regex_from_database(void);
 
