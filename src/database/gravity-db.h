--- conflicted
+++ resolved
@@ -10,19 +10,11 @@
 #ifndef GRAVITY_H
 #define GRAVITY_H
 
-<<<<<<< HEAD
-// global variable counters
-#include "../memory.h"
 // clients data structure
 #include "../datastructure.h"
 // enum http_method
 #include "../webserver/http-common.h"
 // Definition of struct regex_data
-=======
-// clientsData
-#include "../datastructure.h"
-// regex_data
->>>>>>> 5f60ba91
 #include "../regex_r.h"
 
 typedef struct domainrecord {
