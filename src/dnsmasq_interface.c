/* Pi-hole: A black hole for Internet advertisements
*  (c) 2017 Pi-hole, LLC (https://pi-hole.net)
*  Network-wide ad blocking via your own hardware.
*
*  FTL Engine
*  dnsmasq interfacing routines
*
*  This file is copyright under the latest version of the EUPL.
*  Please see LICENSE file for your rights under this license. */

#define FTLDNS
#include "dnsmasq/dnsmasq.h"
#undef __USE_XOPEN
#include "FTL.h"
#include "enums.h"
#include "dnsmasq_interface.h"
#include "shmem.h"
#include "overTime.h"
#include "database/common.h"
#include "database/database-thread.h"
#include "datastructure.h"
#include "database/gravity-db.h"
#include "setupVars.h"
#include "daemon.h"
#include "timers.h"
#include "gc.h"
#include "api/socket.h"
#include "regex_r.h"
#include "config.h"
#include "capabilities.h"
#include "resolve.h"
#include "files.h"
#include "log.h"
// Prototype of getCacheInformation()
#include "api/api.h"
// global variable daemonmode
#include "args.h"
// handle_realtime_signals()
#include "signals.h"
// atomic_flag_test_and_set()
#include <stdatomic.h>
// Eventqueue routines
#include "events.h"
#include <netinet/in.h>
// offsetof()
#include <stddef.h>

// Private prototypes
static void print_flags(const unsigned int flags);
#define query_set_reply(flags, addr, query, response) _query_set_reply(flags, addr, query, response, __FILE__, __LINE__)
static void _query_set_reply(const unsigned int flags, const union all_addr *addr, queriesData* query, const struct timeval response,
                             const char *file, const int line);
static unsigned long converttimeval(const struct timeval time) __attribute__((const));
static enum query_status detect_blocked_IP(const unsigned short flags, const union all_addr *addr, const queriesData *query, const domainsData *domain);
static void query_blocked(queriesData* query, domainsData* domain, clientsData* client, const unsigned char new_status);
static void FTL_forwarded(const unsigned int flags, const char *name, const union all_addr *addr, const int id, const char* file, const int line);
static void FTL_reply(const unsigned int flags, const char *name, const union all_addr *addr, const char* arg, const int id, const char* file, const int line);
static void FTL_upstream_error(const unsigned int rcode, const int id, const char* file, const int line);
static void FTL_dnssec(const char *result, const int id, const char* file, const int line);

// Static blocking metadata
static const char *blockingreason = NULL;
static union all_addr null_addrp = {{ 0 }};
static enum reply_type force_next_DNS_reply = REPLY_UNKNOWN;

// Adds debug information to the regular pihole.log file
char debug_dnsmasq_lines = 0;

// Fork-private copy of the interface name the most recent query came from
static struct {
	char name[IFNAMSIZ];
	union all_addr addr4;
	union all_addr addr6;
} next_iface = {"", {{0}}, {{0}}};

unsigned char* pihole_privacylevel = &config.privacylevel;
const char flagnames[][12] = {"F_IMMORTAL ", "F_NAMEP ", "F_REVERSE ", "F_FORWARD ", "F_DHCP ", "F_NEG ", "F_HOSTS ", "F_IPV4 ", "F_IPV6 ", "F_BIGNAME ", "F_NXDOMAIN ", "F_CNAME ", "F_DNSKEY ", "F_CONFIG ", "F_DS ", "F_DNSSECOK ", "F_UPSTREAM ", "F_RRNAME ", "F_SERVER ", "F_QUERY ", "F_NOERR ", "F_AUTH ", "F_DNSSEC ", "F_KEYTAG ", "F_SECSTAT ", "F_NO_RR ", "F_IPSET ", "F_NOEXTRA ", "F_SERVFAIL", "F_RCODE"};

void FTL_hook(unsigned int flags, char *name, union all_addr *addr, char *arg, int id, const char* file, const int line)
{
	// Extract filename from path
	const char *path = short_path(file);
	if(config.debug & DEBUG_FLAGS)
	{
		logg("Processing FTL hook from %s:%d...", path, line);
		print_flags(flags);
	}

	// Note: The order matters here!
	if((flags & F_QUERY) && (flags & F_FORWARD))
		; // New query, handled by FTL_new_query via separate call
	else if(flags & F_FORWARD && flags & F_SERVER)
		// forwarded upstream
		FTL_forwarded(flags, name, addr, id, path, line);
	else if(flags == F_SECSTAT)
		// DNSSEC validation result
		FTL_dnssec(arg, id, path, line);
	else if(flags == (F_UPSTREAM | F_RCODE) && name && strcasecmp(name, "error") == 0)
		// upstream sent something different than NOERROR or NXDOMAIN
		FTL_upstream_error(addr->log.rcode, id, path, line);
	else if(flags & F_NOEXTRA && flags & F_DNSSEC)
	{
		// This is a new DNSSEC query (dnssec-query[DS])
		if(!config.show_dnssec)
			return;

		const int qtype = strcmp(arg, "dnssec-query[DS]") == 0 ? T_DS : T_DNSKEY;
		const ednsData edns = { 0 };
		union mysockaddr saddr = {{ 0 }};
		if(flags & F_IPV4)
		{
			saddr.in.sin_addr = addr->addr4;
			saddr.sa.sa_family = AF_INET;
		}
		else
		{
			memcpy(&saddr.in6.sin6_addr, &addr->addr6, sizeof(addr->addr6));
			saddr.sa.sa_family = AF_INET;
		}
		_FTL_new_query(flags, name, NULL, arg, qtype, id, &edns, INTERNAL, file, line);
		FTL_forwarded(flags, name, addr, id, path, line);
	}
	else if(flags & F_AUTH)
		; // Ignored
	else if(flags & F_IPSET)
		; // Ignored
	else
		FTL_reply(flags, name, addr, arg, id, path, line);
}

// This is inspired by make_local_answer()
size_t _FTL_make_answer(struct dns_header *header, char *limit, const size_t len, const char *file, const int line)
{
	// Exit early if there are no questions in this query
	if(ntohs(header->qdcount) == 0)
		return 0;

	// Get question name
	char name[MAXDNAME] = { 0 };
	unsigned char *p = (unsigned char *)(header+1);
	if (!extract_name(header, len, &p, name, 1, 4))
		return 0;

	// Get question type
	int qtype, flags;
	GETSHORT(qtype, p);

	// Set flag based on what we will reply with
	if(qtype == T_A)
		flags = F_IPV4; // A type
	else if(qtype == T_AAAA)
		flags = F_IPV6; // AAAA type
	else if(qtype == T_ANY)
		flags = F_IPV4 | F_IPV6; // ANY type
	else
		flags = F_NOERR; // empty record

	// Prepare answer records
	// Check first if we need to force our reply to something different than the
	// default/configured blocking mode. For instance, we need to force NXDOMAIN
	// for intercepted _esni.* queries.
	if(force_next_DNS_reply == NXDOMAIN)
	{
		flags = F_NXDOMAIN;
		// Reset DNS reply forcing
		force_next_DNS_reply = 0u;

		// Debug logging
		if(config.debug & DEBUG_FLAGS)
			logg("Forced DNS reply to NXDOMAIN");
	}
	else if(force_next_DNS_reply == REFUSED)
	{
		// Empty flags result in REFUSED
		flags = 0;
		// Reset DNS reply forcing
		force_next_DNS_reply = 0u;

		// Debug logging
		if(config.debug & DEBUG_FLAGS)
			logg("Forced DNS reply to REFUSED");
	}

	if(config.blockingmode == MODE_NX)
	{
		// If we block in NXDOMAIN mode, we add the NEGATIVE response
		// and the NXDOMAIN flags
		flags = F_NXDOMAIN;
	}
	else if(config.blockingmode == MODE_NODATA ||
	       (config.blockingmode == MODE_IP_NODATA_AAAA && (flags & F_IPV6)))
	{
		// If we block in NODATA mode or NODATA for AAAA queries, we apply
		// the NOERROR response flag. This ensures we're sending an empty response
		flags = F_NOERR;
	}

	// Prepare reply
	if(config.debug & DEBUG_FLAGS)
	{
		logg("Preparing FTL reply");
		print_flags(flags);
	}
	setup_reply(header, flags);

	// Add flags according to current blocking mode
	// Set blocking_flags to F_HOSTS so dnsmasq logs blocked queries being answered from a specific source
	// (it would otherwise assume it knew the blocking status from cache which would prevent us from
	// printing the blocking source (blacklist, regex, gravity) in dnsmasq's log file, our pihole.log)
	flags |= F_HOSTS;

	// Skip questions so we can start adding answers (if applicable)
	if (!(p = skip_questions(header, len)))
		return 0;

	int trunc = 0;
	// Add A answer record if requested
	if(flags & F_IPV4)
	{
		union all_addr *addr;
		if(config.blockingmode == MODE_IP || config.blockingmode == MODE_IP_NODATA_AAAA)
			addr = &next_iface.addr4;
		else
			addr = &null_addrp;

		// Add answer record
		header->ancount = htons(ntohs(header->ancount) + 1);
		add_resource_record(header, limit, &trunc, sizeof(struct dns_header),
		                    &p, daemon->local_ttl, NULL, T_A, C_IN,
		                    (char*)"4", &addr->addr4);
		log_query(flags & ~F_IPV6, name, addr, (char*)blockingreason);
	}

	// Add AAAA answer record if requested
	if(flags & F_IPV6)
	{
		union all_addr *addr;
		if(config.blockingmode == MODE_IP)
			addr = &next_iface.addr6;
		else
			addr = &null_addrp;

		// Add answer record
		header->ancount = htons(ntohs(header->ancount) + 1);
		add_resource_record(header, limit, &trunc, sizeof(struct dns_header),
		                    &p, daemon->local_ttl, NULL, T_AAAA, C_IN,
		                    (char*)"6", &addr->addr6);
		log_query(flags & ~F_IPV4, name, addr, (char*)blockingreason);
	}

	// Indicate if truncated (client should retry over TCP)
	if (trunc)
		header->hb3 |= HB3_TC;

	return p - (unsigned char *)header;
}

void FTL_iface(const int ifidx, const struct irec *ifaces)
{
	// Invalidate data we have from the last interface/query
	// Set addresses to 0.0.0.0 and ::, respectively
	memset(&next_iface.addr4, 0, sizeof(next_iface.addr4));
	memset(&next_iface.addr6, 0, sizeof(next_iface.addr6));

	// Copy overwrite addresses if configured via REPLY_ADDR4 and/or REPLY_ADDR6 settings
	if(config.reply_addr.overwrite_v4)
	{
		memcpy(&next_iface.addr4, &config.reply_addr.v4, sizeof(config.reply_addr.v4));

		if(config.debug & DEBUG_NETWORKING)
		{
			char buffer[ADDRSTRLEN+1] = { 0 };
			inet_ntop(AF_INET, &next_iface.addr4, buffer, ADDRSTRLEN);
			logg("Interface (%d) %s OVERWRITES IPv4 address %s", ifidx, next_iface.name, buffer);
		}
	}
	if(config.reply_addr.overwrite_v6)
	{
		memcpy(&next_iface.addr6, &config.reply_addr.v6, sizeof(config.reply_addr.v6));

		if(config.debug & DEBUG_NETWORKING)
		{
			char buffer[ADDRSTRLEN+1] = { 0 };
			inet_ntop(AF_INET6, &next_iface.addr6, buffer, ADDRSTRLEN);
			logg("Interface (%d) %s OVERWRITES IPv6 address %s", ifidx, next_iface.name, buffer);
		}
	}

	// Use dummy when interface record is not available
	next_iface.name[0] = '-';
	next_iface.name[1] = '\0';

	// Return early when there is no interface available at this point
	if(ifidx == -1 || ifaces == NULL)
		return;

	// Determine addresses of this interface
	const struct irec *iface;
	bool haveIPv4 = false, haveGUAv6 = false, haveULAv6 = false;
	for (iface = ifaces; iface != NULL; iface = iface->next)
	{
		// If this interface has no name, we skip it
		if(iface->name == NULL)
			continue;

		// Check if this is the interface we want
		if(iface->index != ifidx)
			continue;

		// Check if this family type is overwritten by config settings
		const sa_family_t family = iface->addr.sa.sa_family;
		if((config.reply_addr.overwrite_v4 && family == AF_INET) ||
		   (config.reply_addr.overwrite_v6 && family == AF_INET6))
			continue;

		// Copy interface name
		strncpy(next_iface.name, iface->name, sizeof(next_iface.name)-1);
		next_iface.name[sizeof(next_iface.name)-1] = '\0';

		bool isULA = false, isGUA = false, isLL = false;
		// Check if this address is different from 0000:0000:0000:0000:0000:0000:0000:0000
		if(family == AF_INET6 && memcmp(&next_iface.addr6.addr6, &iface->addr.in6.sin6_addr, sizeof(iface->addr.in6.sin6_addr)) != 0)
		{
			// Extract first byte
			// We do not directly access the underlying union as
			// MUSL defines it differently than GNU C
			uint8_t bytes[2];
			memcpy(&bytes, &iface->addr.in6.sin6_addr, 2);
		        // Global Unicast Address (2000::/3, RFC 4291)
			isGUA = (bytes[0] & 0x70) == 0x20;
			// Unique Local Address   (fc00::/7, RFC 4193)
			isULA = (bytes[0] & 0xfe) == 0xfc;
			// Link Local Address   (fe80::/10, RFC 4291)
			isLL = (bytes[0] & 0xff) == 0xfe && (bytes[1] & 0x30) == 0;
			// Store IPv6 address only if we don't already have a GUA or ULA address
			// This makes the preference:
			//  1. ULA
			//  2. GUA
			//  3. Link-local
			if((!haveGUAv6 && !haveULAv6) || (haveGUAv6 && isULA))
			{
				memcpy(&next_iface.addr6.addr6, &iface->addr.in6.sin6_addr, sizeof(iface->addr.in6.sin6_addr));
				if(isGUA)
					haveGUAv6 = true;
				else if(isULA)
					haveULAv6 = true;
			}
		}
		// Check if this address is different from 0.0.0.0
		else if(family == AF_INET && memcmp(&next_iface.addr4.addr4, &iface->addr.in.sin_addr, sizeof(iface->addr.in.sin_addr)) != 0)
		{
			haveIPv4 = true;
			// Store IPv4 address
			memcpy(&next_iface.addr4.addr4, &iface->addr.in.sin_addr, sizeof(iface->addr.in.sin_addr));
		}

		// Debug logging
		if(config.debug & DEBUG_NETWORKING)
		{
			char buffer[ADDRSTRLEN+1] = { 0 };
			if(family == AF_INET)
				inet_ntop(AF_INET, &iface->addr.in.sin_addr, buffer, ADDRSTRLEN);
			else if(family == AF_INET6)
				inet_ntop(AF_INET6, &iface->addr.in6.sin6_addr, buffer, ADDRSTRLEN);

			const char *type = family == AF_INET6 ? isGUA ? " (GUA)" : isULA ? " (ULA)" : isLL ? " (LL)" : " (other)" : "";
			logg("Interface (%d) %s has IPv%i address %s%s", ifidx, next_iface.name,
				family == AF_INET ? 4 : 6, buffer, type);
		}

		// Exit loop early if we already have everything we need
		// (a valid IPv4 address + a valid ULA IPv6 address)
		if(haveIPv4 && haveULAv6)
			break;
	}
}

#define FTL_check_blocking(queryID, domainID, clientID) _FTL_check_blocking(queryID, domainID, clientID, __FILE__, __LINE__)
static bool check_domain_blocked(const char *domain, const int clientID,
                                 clientsData *client, queriesData *query, DNSCacheData *dns_cache,
                                 unsigned char *new_status)
{
	// Check domains against exact blacklist
	// Skipped when the domain is whitelisted
	bool blockDomain = false;
	if(in_blacklist(domain, client))
	{
		// We block this domain
		blockDomain = true;
		*new_status = QUERY_BLACKLIST;
		blockingreason = "exactly blacklisted";

		// Mark domain as exactly blacklisted for this client
		dns_cache->blocking_status = BLACKLIST_BLOCKED;
		return true;
	}

	// Check domains against gravity domains
	// Skipped when the domain is whitelisted or blocked by exact blacklist
	if(!query->flags.whitelisted && !blockDomain &&
	   in_gravity(domain, client))
	{
		// We block this domain
		blockDomain = true;
		*new_status = QUERY_GRAVITY;
		blockingreason = "gravity blocked";

		// Mark domain as gravity blocked for this client
		dns_cache->blocking_status = GRAVITY_BLOCKED;
		return true;
	}

	// Check domain against blacklist regex filters
	// Skipped when the domain is whitelisted or blocked by exact blacklist or gravity
	int regex_idx = 0;
	if(!query->flags.whitelisted && !blockDomain &&
	   (regex_idx = match_regex(domain, dns_cache, client->id, REGEX_BLACKLIST, false)) > -1)
	{
		// We block this domain
		blockDomain = true;
		*new_status = QUERY_REGEX;
		blockingreason = "regex blacklisted";

		// Mark domain as regex matched for this client
		dns_cache->blocking_status = REGEX_BLOCKED;
		dns_cache->black_regex_idx = regex_idx;
		return true;
	}

	// Not blocked
	return false;
}

static bool _FTL_check_blocking(int queryID, int domainID, int clientID, const char* file, const int line)
{
	// Only check blocking conditions when global blocking is enabled
	if(blockingstatus == BLOCKING_DISABLED)
	{
		return false;
	}

	// Get query, domain and client pointers
	queriesData *query  = getQuery(queryID, true);
	domainsData *domain = getDomain(domainID, true);
	clientsData *client = getClient(clientID, true);
	if(query == NULL || domain == NULL || client == NULL)
	{
		logg("Error: No memory available, skipping query analysis");
		return false;
	}

	// Get cache pointer
	unsigned int cacheID = findCacheID(domainID, clientID, query->type);
	DNSCacheData *dns_cache = getDNSCache(cacheID, true);
	if(dns_cache == NULL)
	{
		logg("WARN: No memory available, skipping query analysis");
		return false;
	}

	// Skip the entire chain of tests if we already know the answer for this
	// particular client
	unsigned char blockingStatus = dns_cache->blocking_status;
	char *domainstr = (char*)getstr(domain->domainpos);
	switch(blockingStatus)
	{
		case UNKNOWN_BLOCKED:
			// New domain/client combination.
			// We have to go through all the tests below
			if(config.debug & DEBUG_QUERIES)
			{
				logg("%s is not known", domainstr);
			}

			break;

		case BLACKLIST_BLOCKED:
			// Known as exactly blacklistes, we
			// return this result early, skipping
			// all the lengthy tests below
			blockingreason = "exactly blacklisted";
			if(config.debug & DEBUG_QUERIES)
			{
				logg("%s is known as %s", domainstr, blockingreason);
			}

			// Do not block if the entire query is to be permitted
			// as something along the CNAME path hit the whitelist
			if(!query->flags.whitelisted)
			{
				force_next_DNS_reply = dns_cache->force_reply;
				query_blocked(query, domain, client, QUERY_BLACKLIST);
				return true;
			}
			break;

		case GRAVITY_BLOCKED:
			// Known as gravity blocked, we
			// return this result early, skipping
			// all the lengthy tests below
			blockingreason = "gravity blocked";
			if(config.debug & DEBUG_QUERIES)
			{
				logg("%s is known as %s", domainstr, blockingreason);
			}

			// Do not block if the entire query is to be permitted
			// as sometving along the CNAME path hit the whitelist
			if(!query->flags.whitelisted)
			{
				force_next_DNS_reply = dns_cache->force_reply;
				query_blocked(query, domain, client, QUERY_GRAVITY);
				return true;
			}
			break;

		case REGEX_BLOCKED:
			// Known as regex blacklisted, we
			// return this result early, skipping
			// all the lengthy tests below
			blockingreason = "regex blacklisted";
			if(config.debug & DEBUG_QUERIES)
			{
				logg("%s is known as %s", domainstr, blockingreason);
				force_next_DNS_reply = dns_cache->force_reply;
			}

			// Do not block if the entire query is to be permitted
			// as sometving along the CNAME path hit the whitelist
			if(!query->flags.whitelisted)
			{
				query_blocked(query, domain, client, QUERY_REGEX);
				return true;
			}
			break;

		case WHITELISTED:
			// Known as whitelisted, we
			// return this result early, skipping
			// all the lengthy tests below
			if(config.debug & DEBUG_QUERIES)
			{
				logg("%s is known as not to be blocked (whitelisted)", domainstr);
			}

			query->flags.whitelisted = true;

			return false;
			break;

		case NOT_BLOCKED:
			// Known as not blocked, we
			// return this result early, skipping
			// all the lengthy tests below
			if(config.debug & DEBUG_QUERIES)
			{
				logg("%s is known as not to be blocked", domainstr);
			}

			return false;
			break;
	}

	// Skip all checks and continue if we hit already at least one whitelist in the chain
	if(query->flags.whitelisted)
	{
		if(config.debug & DEBUG_QUERIES)
		{
			logg("Query is permitted as at least one whitelist entry matched");
		}
		return false;
	}

	// Make a local copy of the domain string. The string memory may get
	// reorganized in the following. We cannot expect domainstr to remain
	// valid for all time.
	domainstr = strdup(domainstr);
	const char *blockedDomain = domainstr;

	// Check whitelist (exact + regex) for match
	query->flags.whitelisted = in_whitelist(domainstr, dns_cache, client);

	bool blockDomain = false;
	unsigned char new_status = QUERY_UNKNOWN;

	// Check blacklist (exact + regex) and gravity for queried domain
	if(!query->flags.whitelisted)
	{
		blockDomain = check_domain_blocked(domainstr, clientID, client, query, dns_cache, &new_status);
	}

	// Check blacklist (exact + regex) and gravity for _esni.domain if enabled (defaulting to true)
	if(config.block_esni && !query->flags.whitelisted && !blockDomain && strncasecmp(domainstr, "_esni.", 6u) == 0)
	{
		blockDomain = check_domain_blocked(domainstr + 6u, clientID, client, query, dns_cache, &new_status);

		if(blockDomain)
		{
			// Truncate "_esni." from queried domain if the parenting domain was the reason for blocking this query
			blockedDomain = domainstr + 6u;
			// Force next DNS reply to be NXDOMAIN for _esni.* queries
			force_next_DNS_reply = REPLY_NXDOMAIN;
			dns_cache->force_reply = REPLY_NXDOMAIN;
		}
	}

	// Common actions regardless what the possible blocking reason is
	if(blockDomain)
	{
		// Adjust counters
		query_blocked(query, domain, client, new_status);

		// Debug output
		if(config.debug & DEBUG_QUERIES)
			logg("Blocking %s as %s is %s", domainstr, blockedDomain, blockingreason);
	}
	else
	{
		// Explicitly mark as not blocked to skip the entire
		// gravity/blacklist chain when the same client asks
		// for the same domain in the future. Explicitly store
		// domain as whitelisted if this is the case
		dns_cache->blocking_status = query->flags.whitelisted ? WHITELISTED : NOT_BLOCKED;
	}

	free(domainstr);
	return blockDomain;
}


bool _FTL_CNAME(const char *domain, const struct crec *cpp, const int id, const char* file, const int line)
{
	// Does the user want to skip deep CNAME inspection?
	if(!config.cname_inspection)
	{
		return false;
	}

	// Lock shared memory
	lock_shm();

	// Get CNAME destination and source (if applicable)
	const char *src = cpp != NULL ? cpp->flags & F_BIGNAME ? cpp->name.bname->name : cpp->name.sname : NULL;
	const char *dst = domain;

	// Save status and upstreamID in corresponding query identified by dnsmasq's ID
	const int queryID = findQueryID(id);
	if(queryID < 0)
	{
		// This may happen e.g. if the original query was a PTR query
		// or "pi.hole" and we ignored them altogether
		unlock_shm();
		return false;
	}

	// Get query pointer so we can later extract the client requesting this domain for
	// the per-client blocking evaluation
	queriesData* query = getQuery(queryID, true);
	if(query == NULL)
	{
		// Nothing to be done here
		unlock_shm();
		return false;
	}

	// Example to make the terminology used in here clear:
	// CNAME abc -> 123
	// CNAME 123 -> 456
	// CNAME 456 -> 789
	// parent_domain: abc
	// child_domains: [123, 456, 789]

	// parent_domain = Domain at the top of the CNAME path
	// This is the domain which was queried first in this chain
	const int parent_domainID = query->domainID;

	// child_domain = Intermediate domain in CNAME path
	// This is the domain which was queried later in this chain
	char *child_domain = strdup(domain);
	// Convert to lowercase for matching
	strtolower(child_domain);
	const int child_domainID = findDomainID(child_domain, false);

	// Get client ID from the original query (the entire chain always
	// belongs to the same client)
	const int clientID = query->clientID;

	// Check per-client blocking for the child domain
	const bool block = FTL_check_blocking(queryID, child_domainID, clientID);

	// If we find during a CNAME inspection that we want to block the entire chain,
	// the originally queried domain itself was not counted as blocked. We have to
	// correct this when we are going to short-circuit the entire query
	if(block)
	{
		// Increase blocked count of parent domain
		domainsData* parent_domain = getDomain(parent_domainID, true);
		if(parent_domain == NULL)
		{
			// Memory error, return
			unlock_shm();
			return false;
		}
		parent_domain->blockedcount++;

		// Store query response as CNAME type
		struct timeval response;
		gettimeofday(&response, 0);
		query_set_reply(F_CNAME, NULL, query, response);

		// Store domain that was the reason for blocking the entire chain
		query->CNAME_domainID = child_domainID;

		// Change blocking reason into CNAME-caused blocking
		if(query->status == QUERY_GRAVITY)
		{
			query_set_status(query, QUERY_GRAVITY_CNAME);
		}
		else if(query->status == QUERY_REGEX)
		{
			// Get parent and child DNS cache entries
			const int parent_cacheID = findCacheID(parent_domainID, clientID, query->type);
			const int child_cacheID = findCacheID(child_domainID, clientID, query->type);

			// Get cache pointers
			DNSCacheData *parent_cache = getDNSCache(parent_cacheID, true);
			DNSCacheData *child_cache = getDNSCache(child_cacheID, true);

			// Propagate ID of responsible regex up from the child to the parent domain
			if(parent_cache != NULL && child_cache != NULL)
			{
				child_cache->black_regex_idx = parent_cache->black_regex_idx;
			}

			// Set status
			query_set_status(query, QUERY_REGEX_CNAME);
		}
		else if(query->status == QUERY_BLACKLIST)
		{
			// Only set status
			query_set_status(query, QUERY_BLACKLIST_CNAME);
		}
	}

	// Debug logging for deep CNAME inspection (if enabled)
	if(config.debug & DEBUG_QUERIES)
	{
		if(src == NULL)
			logg("Query %d: CNAME %s", id, dst);
		else
			logg("Query %d: CNAME %s ---> %s", id, src, dst);
	}

	// Return result
	free(child_domain);
	unlock_shm();
	return block;
}


bool _FTL_new_query(const unsigned int flags, const char *name,
                    union mysockaddr *addr, const char *types,
                    const unsigned short qtype, const int id,
                    const ednsData *edns, const enum protocol proto,
                    const char* file, const int line)
{
	// Create new query in data structure

	// Get timestamp
	const time_t querytimestamp = time(NULL);

	// Save request time
	struct timeval request;
	gettimeofday(&request, 0);

	// If domain is "pi.hole" we skip this query
	if(strcasecmp(name, "pi.hole") == 0)
		return false;

	// Determine query type
	enum query_types querytype;
	switch(qtype)
	{
		case T_A:
			querytype = TYPE_A;
			break;
		case T_AAAA:
			querytype = TYPE_AAAA;
			break;
		case T_ANY:
			querytype = TYPE_ANY;
			break;
		case T_SRV:
			querytype = TYPE_SRV;
			break;
		case T_SOA:
			querytype = TYPE_SOA;
			break;
		case T_PTR:
			querytype = TYPE_PTR;
			break;
		case T_TXT:
			querytype = TYPE_TXT;
			break;
		case T_NAPTR:
			querytype = TYPE_NAPTR;
			break;
		case T_MX:
			querytype = TYPE_MX;
			break;
		case T_DS:
			querytype = TYPE_DS;
			break;
		case T_RRSIG:
			querytype = TYPE_RRSIG;
			break;
		case T_DNSKEY:
			querytype = TYPE_DNSKEY;
			break;
		case T_NS:
			querytype = TYPE_NS;
			break;
		case 64: // Scn. 2 of https://datatracker.ietf.org/doc/draft-ietf-dnsop-svcb-https/
			querytype = TYPE_SVCB;
			break;
		case 65: // Scn. 2 of https://datatracker.ietf.org/doc/draft-ietf-dnsop-svcb-https/
			querytype = TYPE_HTTPS;
			break;
		default:
			querytype = TYPE_OTHER;
			break;
	}

	// Skip AAAA queries if user doesn't want to have them analyzed
	if(!config.analyze_AAAA && querytype == TYPE_AAAA)
	{
		if(config.debug & DEBUG_QUERIES)
			logg("Not analyzing AAAA query");
		return false;
	}

<<<<<<< HEAD
=======
	// If domain is "pi.hole" or the local hostname we skip analyzing this query
	// and, instead, immediately reply with the IP address
	if(strcasecmp(name, "pi.hole") == 0 || strcasecmp(name, hostname()) == 0)
	{
		if(querytype == TYPE_A || querytype == TYPE_AAAA || querytype == TYPE_ANY)
		{
			// "Block" this query by sending the interface IP address
			force_next_DNS_reply = REPLY_IP;
			if(config.debug & DEBUG_QUERIES)
				logg("Replying to %s with interface-local IP address", name);
			return true;
		}
		else
		{
			// Don't block this query
			return false;
		}
	}

>>>>>>> caa98dc2
	// Convert domain to lower case
	char *domainString = strdup(name);
	strtolower(domainString);

	// Get client IP address
	// The requestor's IP address can be rewritten using EDNS(0) client
	// subnet (ECS) data), however, we do not rewrite the IPs ::1 and
	// 127.0.0.1 to avoid queries originating from localhost of the
	// *distant* machine as queries coming from the *local* machine
	const sa_family_t family = addr ? addr->sa.sa_family : AF_INET;
	bool internal_query = false;
	char clientIP[ADDRSTRLEN+1] = { 0 };
	if(config.edns0_ecs && edns && edns->client_set)
	{
		// Use ECS provided client
		strncpy(clientIP, edns->client, ADDRSTRLEN);
		clientIP[ADDRSTRLEN] = '\0';
	}
	else if(addr)
	{
		// Use original requestor
		inet_ntop(family,
		          family == AF_INET ?
<<<<<<< HEAD
		             (union alladdr*)&addr->in.sin_addr :
		             (union alladdr*)&addr->in6.sin6_addr,
=======
		             (union mysockaddr*)&addr->in.sin_addr :
		             (union mysockaddr*)&addr->in6.sin6_addr,
>>>>>>> caa98dc2
		          clientIP, ADDRSTRLEN);
	}
	else
	{
		// No client address available, this is an automatically generated (e.g.
		// DNSSEC) query
		internal_query = true;
		strcpy(clientIP, "::");
	}

	// Check if user wants to skip queries coming from localhost
	if(config.ignore_localhost &&
	   (strcmp(clientIP, "127.0.0.1") == 0 || strcmp(clientIP, "::1") == 0))
	{
		free(domainString);
		return false;
	}

	// Lock shared memory
	lock_shm();
	const int queryID = counters->queries;

	// Find client IP
	const int clientID = findClientID(clientIP, true, false);

	// Get client pointer
	clientsData* client = getClient(clientID, true);
	if(client == NULL)
	{
		// Encountered memory error, skip query
		// Free allocated memory
		free(domainString);
		// Release thread lock
		unlock_shm();
		return false;
	}

	// Interface name is only available for regular queries, not for
	// automatically generated DNSSEC queries
	const char *interface = internal_query ? "-" : next_iface.name;

	// Check rate-limit for this client
	if(!internal_query && config.rate_limit.count > 0 &&
	   ++client->rate_limit > config.rate_limit.count)
	{
		if(config.debug & DEBUG_QUERIES)
		{
			logg("Rate-limiting %sIPv%d %s query \"%s\" from %s:%s",
			     proto == TCP ? "TCP " : proto == UDP ? "UDP " : "",
			     family == AF_INET ? 4 : 6, types, domainString, interface, clientIP);
		}

		// Block this query
		force_next_DNS_reply = REPLY_REFUSED;

		// Do not further process this query, Pi-hole has never seen it
		unlock_shm();
		return true;
	}

	// Log new query if in debug mode
	if(config.debug & DEBUG_QUERIES)
	{
		logg("**** new %sIPv%d %s query \"%s\" from %s:%s (ID %i, FTL %i, %s:%i)",
		     proto == TCP ? "TCP " : proto == UDP ? "UDP " : "",
		     family == AF_INET ? 4 : 6, types, domainString, interface,
		     internal_query ? "<internal>" : clientIP, id, queryID, short_path(file), line);
	}

	// Update counters
	counters->querytype[querytype-1]++;

	// Update overTime
	const unsigned int timeidx = getOverTimeID(querytimestamp);

	// Skip rest of the analysis if this query is not of type A or AAAA
	// but user wants to see only A and AAAA queries (pre-v4.1 behavior)
	if(config.analyze_only_A_AAAA && querytype != TYPE_A && querytype != TYPE_AAAA)
	{
		// Don't process this query further here, we already counted it
		if(config.debug & DEBUG_QUERIES) logg("Notice: Skipping new query: %s (%i)", types, id);
		free(domainString);
		unlock_shm();
		return false;
	}

	// Go through already knows domains and see if it is one of them
	const int domainID = findDomainID(domainString, true);

	// Save everything
	queriesData* query = getQuery(queryID, false);
	if(query == NULL)
	{
		// Encountered memory error, skip query
		logg("WARN: No memory available, skipping query analysis");
		// Free allocated memory
		free(domainString);
		// Release thread lock
		unlock_shm();
		return false;
	}

	// Fill query object with available data
	query->magic = MAGICBYTE;
	query->timestamp = querytimestamp;
	query->type = querytype;
	query->qtype = qtype;
	query->id = id; // Has to be set before calling query_set_status()

	// This query is unknown as long as no reply has been found and analyzed
	counters->status[QUERY_UNKNOWN]++;
	query_set_status(query, QUERY_UNKNOWN);
	query->domainID = domainID;
	query->clientID = clientID;
	query->timeidx = timeidx;
	// Initialize database rowID with zero, will be set when the query is stored in the long-term DB
	query->db = 0;
	query->flags.complete = false;
	query->response = converttimeval(request);
	// Initialize reply type
	query->reply = REPLY_UNKNOWN;
	// Store DNSSEC result for this domain
	query->dnssec = DNSSEC_UNSPECIFIED;
	query->CNAME_domainID = -1;
	// This query is not yet known ad forwarded or blocked
	query->flags.blocked = false;
	query->flags.whitelisted = false;

	// Indicator that this query was not forwarded so far
	query->upstreamID = -1;

	// Check and apply possible privacy level rules
	// The currently set privacy level (at the time the query is
	// generated) is stored in the queries structure
	query->privacylevel = config.privacylevel;

	// Increase DNS queries counter
	counters->queries++;

	// Update overTime data
	overTime[timeidx].total++;

	// Update overTime data structure with the new client
	change_clientcount(client, 0, 0, timeidx, 1);

	// Set lastQuery timer and add one query for network table
	client->lastQuery = querytimestamp;
	client->numQueriesARP++;

	// Process interface information of client (if available)
	// Skip interface name length 1 to skip "-". No real interface should
	// have a name with a length of 1...
	if(!internal_query && strlen(interface) > 1)
	{
		if(client->ifacepos == 0u)
		{
			// Store in the client data if unknown so far
			client->ifacepos = addstr(interface);
		}
		else
		{
			// Check if this is still the same interface or
			// if the client moved to another interface
			// (may require group re-processing)
			const char *oldiface = getstr(client->ifacepos);
			if(strcasecmp(oldiface, interface) != 0)
			{
				if(config.debug & DEBUG_CLIENTS)
				{
					const char *clientName = getstr(client->namepos);
					logg("Client %s (%s) changed interface: %s -> %s",
					     clientIP, clientName, oldiface, interface);
				}

				gravityDB_reload_groups(client);
			}
		}
	}

	// Set client MAC address from EDNS(0) information (if available)
	if(config.edns0_ecs && edns->mac_set)
	{
		memcpy(client->hwaddr, edns->mac_byte, 6);
		client->hwlen = 6;
	}

	// Try to obtain MAC address from dnsmasq's cache (also asks the kernel)
	if(client->hwlen < 1)
	{
		client->hwlen = find_mac(addr, client->hwaddr, 1, time(NULL));
		if(config.debug & DEBUG_ARP)
		{
			if(client->hwlen == 6)
				logg("find_mac(\"%s\") returned hardware address "
				     "%02X:%02X:%02X:%02X:%02X:%02X", clientIP,
				     client->hwaddr[0], client->hwaddr[1], client->hwaddr[2],
				     client->hwaddr[3], client->hwaddr[4], client->hwaddr[5]);
			else
				logg("find_mac(\"%s\") returned %i bytes of data",
				     clientIP, client->hwlen);
		}
	}

	bool blockDomain = false;
	// Check if this should be blocked only for active queries
	// (skipped for internally generated ones, e.g., DNSSEC)
	if(!internal_query)
		blockDomain = FTL_check_blocking(queryID, domainID, clientID);

	// Free allocated memory
	free(domainString);

	// Release thread lock
	unlock_shm();

	return blockDomain;
}

<<<<<<< HEAD
static void FTL_forwarded(const unsigned int flags, const char *name, const union all_addr *addr,
                          const int id, const char* file, const int line)
=======
void _FTL_get_blocking_metadata(union all_addr **addrp, unsigned int *flags, const char* file, const int line)
{
	// Check first if we need to force our reply to something different than the
	// default/configured blocking mode. For instance, we need to force NXDOMAIN
	// for intercepted _esni.* queries.
	if(force_next_DNS_reply == REPLY_NXDOMAIN)
	{
		*flags = F_NXDOMAIN;

		// Reset DNS reply forcing
		force_next_DNS_reply = REPLY_UNKNOWN;
		return;
	}
	else if(force_next_DNS_reply == REPLY_REFUSED)
	{
		// Empty flags result in REFUSED
		*flags = 0;

		// Reset DNS reply forcing
		force_next_DNS_reply = REPLY_UNKNOWN;
		return;
	}

	// Add flags according to current blocking mode
	// We bit-add here as flags already contains either F_IPV4 or F_IPV6
	// Set blocking_flags to F_HOSTS so dnsmasq logs blocked queries being answered from a specific source
	// (it would otherwise assume it knew the blocking status from cache which would prevent us from
	// printing the blocking source (blacklist, regex, gravity) in dnsmasq's log file, our pihole.log)
	*flags |= F_HOSTS;

	if(*flags & F_IPV6)
	{
		// Pass blocking IPv6 address
		if(config.blockingmode == MODE_IP ||
		   force_next_DNS_reply == REPLY_IP)
		{
			*addrp = &next_iface.addr6;
		}
		else
		{
			*addrp = &null_addrp;
		}

		// Reset reply forcing
		force_next_DNS_reply = REPLY_UNKNOWN;
	}
	else
	{
		// Pass blocking IPv4 address
		if(config.blockingmode == MODE_IP ||
		   config.blockingmode == MODE_IP_NODATA_AAAA ||
		   force_next_DNS_reply == REPLY_IP)
		{
			*addrp = &next_iface.addr4;
		}
		else
		{
			*addrp = &null_addrp;
		}

		// Reset reply forcing
		force_next_DNS_reply = REPLY_UNKNOWN;
	}

	if(config.blockingmode == MODE_NX)
	{
		// If we block in NXDOMAIN mode, we add the NEGATIVE response
		// and the NXDOMAIN flags
		*flags = F_NXDOMAIN;
	}
	else if(config.blockingmode == MODE_NODATA ||
	       (config.blockingmode == MODE_IP_NODATA_AAAA && (*flags & F_IPV6)))
	{
		// If we block in NODATA mode or NODATA for AAAA queries, we apply
		// the NOERROR response flag. This ensures we're sending an empty response
		*flags = F_NOERR;
	}
}

void _FTL_forwarded(const unsigned int flags, const char *name, const struct server *serv, const int id,
                    const char* file, const int line)
>>>>>>> caa98dc2
{
	// Save that this query got forwarded to an upstream server

	// Lock shared memory
	lock_shm();

	// Get forward destination IP address and port
	in_port_t upstreamPort = 53;
	char dest[ADDRSTRLEN];
	// If addr == NULL, we will only duplicate an empty string instead of uninitialized memory
	dest[0] = '\0';
	if(addr != NULL)
	{
		if(flags & F_IPV4)
		{
			inet_ntop(AF_INET, addr, dest, ADDRSTRLEN);
			// Reverse-engineer port from underlying sockaddr_in structure
			const in_port_t *port = (in_port_t*)((void*)addr
			                                     - offsetof(struct sockaddr_in, sin_addr)
			                                     + offsetof(struct sockaddr_in, sin_port));
			upstreamPort = ntohs(*port);
		}
		else
		{
			inet_ntop(AF_INET6, addr, dest, ADDRSTRLEN);
			// Reverse-engineer port from underlying sockaddr_in6 structure
			const in_port_t *port = (in_port_t*)((void*)addr
			                                     - offsetof(struct sockaddr_in6, sin6_addr)
			                                     + offsetof(struct sockaddr_in6, sin6_port));
			upstreamPort = ntohs(*port);
		}
	}

	// Convert upstreamIP to lower case
	char *upstreamIP = strdup(dest);
	strtolower(upstreamIP);

	// Debug logging
	if(config.debug & DEBUG_QUERIES)
		logg("**** forwarded %s to %s#%u (ID %i, %s:%i)",
		     name, upstreamIP, upstreamPort, id, file, line);

	// Save status and upstreamID in corresponding query identified by dnsmasq's ID
	const int queryID = findQueryID(id);
	if(queryID < 0)
	{
		// This may happen e.g. if the original query was a PTR query or "pi.hole"
		// as we ignore them altogether
		free(upstreamIP);
		unlock_shm();
		return;
	}

	// Get query pointer
	queriesData* query = getQuery(queryID, true);

	// Proceed only if
	// - current query has not been marked as replied to so far
	//   (it could be that answers from multiple forward
	//    destinations are coming in for the same query)
	// - the query was formally known as cached but had to be forwarded
	//   (this is a special case further described below)
	// Use short-circuit evaluation to check if query is NULL
	if(query == NULL || (query->flags.complete && query->status != QUERY_CACHE))
	{
		free(upstreamIP);
		unlock_shm();
		return;
	}

	// Get ID of upstream destination, create new upstream record
	// if not found in current data structure
	const int upstreamID = findUpstreamID(upstreamIP, upstreamPort);
	query->upstreamID = upstreamID;

	upstreamsData *upstream = getUpstream(upstreamID, true);
	if(upstream != NULL)
	{
		upstream->count++;
		upstream->lastQuery = time(NULL);
	}

	if(query->status == QUERY_CACHE)
	{
		// Detect if we cached the <CNAME> but need to ask the upstream
		// servers for the actual IPs now, we remove this query from the
		// counters for cache replied queries as we had to forward a
		// request for it. Example:
		// Assume a domain a.com is a CNAME which is cached and has a very
		// long TTL. It point to another domain server.a.com which has an
		// A record but this has a much lower TTL.
		// If you now query a.com and then again after some time, you end
		// up in a situation where dnsmasq can answer the first level of
		// the DNS result (the CNAME) from cache, hence the status of this
		// query is marked as "answered from cache" in FTLDNS. However, for
		// server.a.com wit the much shorter TTL, we still have to forward
		// something and ask the upstream server for the final IP address.

		// Correct reply timer
		struct timeval response;
		gettimeofday(&response, 0);
		// Reset timer, shift slightly into the past to acknowledge the time
		// FTLDNS needed to look up the CNAME in its cache
		query->response = converttimeval(response) - query->response;
	}
	else
	{
		// Normal forwarded query (status is set below)
		// Hereby, this query is now fully determined
		query->flags.complete = true;
	}

	// Set query status to forwarded only after the
	// if(query->status == QUERY_CACHE) { ... }
	// from above as otherwise this check will always
	// be negative
	query_set_status(query, QUERY_FORWARDED);

	// Release allocated memory
	free(upstreamIP);

	// Unlock shared memory
	unlock_shm();
}

void FTL_dnsmasq_reload(void)
{
	// This function is called by the dnsmasq code on receive of SIGHUP
	// *before* clearing the cache and rereading the lists
	logg("Reloading DNS cache");

	// Request reload the privacy level
	set_event(RELOAD_PRIVACY_LEVEL);

	// Inspect 01-pihole.conf to see if Pi-hole blocking is enabled,
	// i.e. if /etc/pihole/gravity.list is sourced as addn-hosts file
	check_blocking_status();

	// Reread pihole-FTL.conf to see which blocking mode the user wants to use
	// It is possible to change the blocking mode here as we anyhow clear the
	// cache and reread all blocking lists
	// Passing NULL to this function means it has to open the config file on
	// its own behalf (on initial reading, the config file is already opened)
	get_blocking_mode(NULL);

	// Reread pihole-FTL.conf to see which debugging flags are set
	read_debuging_settings(NULL);

	// Gravity database updates
	// - (Re-)open gravity database connection
	// - Get number of blocked domains
	// - Read and compile regex filters (incl. per-client)
	// - Flush FTL's DNS cache
	set_event(RELOAD_GRAVITY);

	// Print current set of capabilities if requested via debug flag
	if(config.debug & DEBUG_CAPS)
		check_capabilities();

	// Set resolver as ready
	resolver_ready = true;
}

static void FTL_reply(const unsigned int flags, const char *name, const union all_addr *addr,
                      const char *arg, const int id, const char* file, const int line)
{
	// If domain is "pi.hole", we skip this query
	// We compare case-insensitive here
	// Hint: name can be NULL, e.g. for NODATA replies
	if(name != NULL && strcasecmp(name, "pi.hole") == 0)
	{
		return;
	}

	// Lock shared memory
	lock_shm();

<<<<<<< HEAD
	// Check if this reply came from our local cache
	bool cached = false;
	if(!(flags & F_UPSTREAM))
=======
	// Save status in corresponding query identified by dnsmasq's ID
	const int queryID = findQueryID(id);
	if(queryID < 0)
	{
		// This may happen e.g. if the original query was "pi.hole"
		if(config.debug & DEBUG_QUERIES) logg("FTL_reply(): Query %i has not been found", id);
		unlock_shm();
		return;
	}

	// Determine returned result if available
	char dest[ADDRSTRLEN]; dest[0] = '\0';
	if(addr)
>>>>>>> caa98dc2
	{
		cached = true;
		if((flags & F_HOSTS) || // local.list, hostname.list, /etc/hosts and others
		   ((flags & F_NAMEP) && (flags & F_DHCP)) || // DHCP server reply
		   (flags & F_FORWARD) || // cached answer to previously forwarded request
		   (flags & F_REVERSE) || // cached answer to reverse request (PTR)
		   (flags & F_RRNAME)) // cached answer to TXT query
		{
			; // Okay
		}
		else if(config.debug & DEBUG_FLAGS)
			logg("Unknown cache query");
	}

	// Possible debugging output
	if(config.debug & DEBUG_QUERIES)
	{
		// Determine returned result if available
		char dest[ADDRSTRLEN]; dest[0] = '\0';
		if(addr)
		{
			inet_ntop((flags & F_IPV4) ? AF_INET : AF_INET6, addr, dest, ADDRSTRLEN);
		}

		// Extract answer (used e.g. for detecting if a local config is a user-defined
		// wildcard blocking entry in form "server=/tobeblocked.com/")
		const char *answer = dest;
		if(flags & F_CNAME)
			answer = "(CNAME)";
		else if((flags & F_NEG) && (flags & F_NXDOMAIN))
			answer = "(NXDOMAIN)";
		else if(flags & F_NEG)
			answer = "(NODATA)";
		else if(flags & F_RCODE && addr != NULL)
		{
			unsigned int rcode = addr->log.rcode;
			if(rcode == REFUSED)
			{
				// This happens, e.g., in a "nowhere to forward to" situation
				answer = "REFUSED (nowhere to forward to)";
			}
			else if(rcode == SERVFAIL)
			{
				// This happens on upstream destionation errors
				answer = "SERVFAIL";
			}
		}
		else if(flags & F_NOEXTRA)
		{
			if(flags & F_KEYTAG)
				answer = "DNSKEY";
			else
				answer = arg; // e.g. "reply <TLD> is no DS"
		}

		logg("**** got %s reply: %s is %s (ID %i, %s:%i)", cached ? "cache" : "upstream", name, answer, id, file, line);
	}

	// Get response time
	struct timeval response;
	gettimeofday(&response, 0);

	// Get query pointer
	queriesData* query = getQuery(queryID, true);

	// Check if reply time is still unknown
	// We only process the first reply in here
	// Use short-circuit evaluation to check if query is NULL
	if(query == NULL || query->reply != REPLY_UNKNOWN)
	{
		// Nothing to be done here
		unlock_shm();
		return;
	}

	// Determine if this reply is an exact match for the queried domain
	const int domainID = query->domainID;

	// Get domain pointer
	domainsData* domain = getDomain(domainID, true);
	if(domain == NULL)
	{
		// Memory error, skip reply
		unlock_shm();
		return;
	}

	// This is a reply served from cache
	if(cached)
	{
		// Set status of this query
		query_set_status(query, QUERY_CACHE);

		// Detect if returned IP indicates that this query was blocked
		const enum query_status new_status = detect_blocked_IP(flags, addr, query, domain);

		// Update status of this query if detected as external blocking
		if(new_status != query->status)
		{
			clientsData *client = getClient(query->clientID, true);
			if(client != NULL)
				query_blocked(query, domain, client, new_status);
		}

		// Save reply type and update individual reply counters
		query_set_reply(flags, addr, query, response);

		// Hereby, this query is now fully determined
		query->flags.complete = true;

		unlock_shm();
		return;
	}

	// else: This is a reply from upstream
	// Check if this domain matches exactly
	const bool isExactMatch = strcmp_escaped(name, getstr(domain->domainpos));

	if((flags & F_CONFIG) && isExactMatch && !query->flags.complete)
	{
		// Answered from local configuration, might be a wildcard or user-provided

		// Answered from a custom (user provided) cache file or because
		// we're the authorative DNS server (e.g. DHCP server and this
		// is our own domain)
		query_set_status(query, QUERY_CACHE);

		// Save reply type and update individual reply counters
		query_set_reply(flags, addr, query, response);

		// Hereby, this query is now fully determined
		query->flags.complete = true;
	}
	else if((flags & F_FORWARD) && isExactMatch)
	{
		// Only proceed if query is not already known
		// to have been blocked by Quad9
		if(query->status != QUERY_EXTERNAL_BLOCKED_IP &&
		   query->status != QUERY_EXTERNAL_BLOCKED_NULL &&
		   query->status != QUERY_EXTERNAL_BLOCKED_NXRA)
		{
			// Save reply type and update individual reply counters
			query_set_reply(flags, addr, query, response);

			// Detect if returned IP indicates that this query was blocked
			const enum query_status new_status = detect_blocked_IP(flags, addr, query, domain);

			// Update status of this query if detected as external blocking
			if(new_status != query->status)
			{
				clientsData *client = getClient(query->clientID, true);
				if(client != NULL)
					query_blocked(query, domain, client, new_status);
			}
		}
	}
	else if(flags & F_REVERSE)
	{
		// isExactMatch is not used here as the PTR is special.
		// Example:
		// Question: PTR 8.8.8.8
		// will lead to:
		//   domain->domain = 8.8.8.8.in-addr.arpa
		// and will return
		//   name = google-public-dns-a.google.com
		// Hence, isExactMatch is always false

		// Save reply type and update individual reply counters
		query_set_reply(flags, addr, query, response);
	}
	else if(flags & F_NOEXTRA)
	{
		// This can be, for instance, a reply of type
		// "reply <TLD> is no DS"

		// If is a *positive* reply to a DNSSEC query (reply <TLD> is DS keytag 1234, algo 8, digest 2),
		// we overwrite flags to stort NODATA for this query
		if(!(flags & F_KEYTAG))
			query_set_reply(F_NEG, addr, query, response);
		else
			query_set_reply(flags, addr, query, response);
	}
	else if(isExactMatch && !query->flags.complete)
	{
		logg("*************************** unknown REPLY ***************************");
	}

	unlock_shm();
}

static enum query_status detect_blocked_IP(const unsigned short flags, const union all_addr *addr, const queriesData *query, const domainsData *domain)
{
	// Compare returned IP against list of known blocking splash pages

	if (!addr)
	{
		return query->status;
	}

	// First, we check if we want to skip this result even before comparing against the known IPs
	if(flags & F_HOSTS || flags & F_REVERSE)
	{
		// Skip replies which originated locally. Otherwise, we would
		// count gravity.list blocked queries as externally blocked.
		// Also: Do not mark responses of PTR requests as externally blocked.
		if(config.debug & DEBUG_QUERIES)
		{
			const char *cause = (flags & F_HOSTS) ? "origin is HOSTS" : "query is PTR";
			logg("Skipping detection of external blocking IP for ID %i as %s", query->id, cause);
		}

		// Return early, do not compare against known blocking page IP addresses below
		return query->status;
	}

	// If received one of the following IPs as reply, OpenDNS
	// (Cisco Umbrella) blocked this query
	// See https://support.opendns.com/hc/en-us/articles/227986927-What-are-the-Cisco-Umbrella-Block-Page-IP-Addresses-
	// for a full list of these IP addresses
	in_addr_t ipv4Addr = ntohl(addr->addr4.s_addr);
	in_addr_t ipv6Addr = ntohl(addr->addr6.s6_addr32[3]);
	// Check for IP block 146.112.61.104 - 146.112.61.110
	if((flags & F_IPV4) && ipv4Addr >= 0x92703d68 && ipv4Addr <= 0x92703d6e)
	{
		if(config.debug & DEBUG_QUERIES)
		{
			char answer[ADDRSTRLEN]; answer[0] = '\0';
			inet_ntop(AF_INET, addr, answer, ADDRSTRLEN);
			logg("Upstream responded with known blocking page (IPv4), ID %i:\n\t\"%s\" -> \"%s\"",
			     query->id, getstr(domain->domainpos), answer);
		}

		// Update status
		return QUERY_EXTERNAL_BLOCKED_IP;
	}
	// Check for IP block :ffff:146.112.61.104 - :ffff:146.112.61.110
	else if(flags & F_IPV6 &&
	        addr->addr6.s6_addr32[0] == 0 &&
	        addr->addr6.s6_addr32[1] == 0 &&
	        addr->addr6.s6_addr32[2] == 0xffff0000 &&
	        ipv6Addr >= 0x92703d68 && ipv6Addr <= 0x92703d6e)
	{
		if(config.debug & DEBUG_QUERIES)
		{
			char answer[ADDRSTRLEN]; answer[0] = '\0';
			inet_ntop(AF_INET6, addr, answer, ADDRSTRLEN);
			logg("Upstream responded with known blocking page (IPv6), ID %i:\n\t\"%s\" -> \"%s\"",
			     query->id, getstr(domain->domainpos), answer);
		}

		// Update status
		return QUERY_EXTERNAL_BLOCKED_IP;
	}

	// If upstream replied with 0.0.0.0 or ::,
	// we assume that it filtered the reply as
	// nothing is reachable under these addresses
	else if(flags & F_IPV4 && ipv4Addr == 0)
	{
		if(config.debug & DEBUG_QUERIES)
		{
			logg("Upstream responded with 0.0.0.0, ID %i:\n\t\"%s\" -> \"0.0.0.0\"",
			     query->id, getstr(domain->domainpos));
		}

		// Update status
		return QUERY_EXTERNAL_BLOCKED_NULL;
	}
	else if(flags & F_IPV6 &&
	        addr->addr6.s6_addr32[0] == 0 &&
	        addr->addr6.s6_addr32[1] == 0 &&
	        addr->addr6.s6_addr32[2] == 0 &&
	        addr->addr6.s6_addr32[3] == 0)
	{
		if(config.debug & DEBUG_QUERIES)
		{
			logg("Upstream responded with ::, ID %i:\n\t\"%s\" -> \"::\"",
			     query->id, getstr(domain->domainpos));
		}

		// Update status
		return QUERY_EXTERNAL_BLOCKED_NULL;
	}

	// Nothing happened here
	return query->status;
}

static void query_blocked(queriesData* query, domainsData* domain, clientsData* client, const enum query_status new_status)
{
	// Get response time
	int blocking_flags = 0;
	struct timeval response;
	gettimeofday(&response, 0);
	query_set_reply(blocking_flags, NULL, query, response);

	// Adjust counters if we recorded a non-blocking status
	if(query->status == QUERY_FORWARDED)
	{
		// Get forward pointer
		upstreamsData* upstream = getUpstream(query->upstreamID, true);
		if(upstream != NULL)
			upstream->count--;
	}
	else if(is_blocked(query->status))
	{
		// Already a blocked query, no need to change anything
		return;
	}

	// Count as blocked query
	if(domain != NULL)
		domain->blockedcount++;
	if(client != NULL)
		change_clientcount(client, 0, 1, -1, 0);

	// Update status
	query_set_status(query, new_status);
	query->flags.blocked = true;
}

static void FTL_dnssec(const char *arg, const int id, const char* file, const int line)
{
	// Process DNSSEC result for a domain

	// Lock shared memory
	lock_shm();

	// Search for corresponding query identified by ID
	const int queryID = findQueryID(id);
	if(queryID < 0)
	{
		// This may happen e.g. if the original query was an unhandled query type
		unlock_shm();
		return;
	}

	// Get query pointer
	queriesData* query = getQuery(queryID, true);
	if(query == NULL)
	{
		// Memory error, skip this DNSSEC details
		unlock_shm();
		return;
	}

	// Debug logging
	if(config.debug & DEBUG_QUERIES)
	{
		// Get domain pointer
		const domainsData* domain = getDomain(query->domainID, true);
		if(domain != NULL)
			logg("**** DNSSEC %s is %s (ID %i, %s:%i)", getstr(domain->domainpos), arg, id, file, line);
	}

	// Iterate through possible values
	if(strcmp(arg, "SECURE") == 0)
		query->dnssec = DNSSEC_SECURE;
	else if(strcmp(arg, "INSECURE") == 0)
		query->dnssec = DNSSEC_INSECURE;
	else if(strcmp(arg, "BOGUS") == 0)
		query->dnssec = DNSSEC_BOGUS;
	else if(strcmp(arg, "ABANDONED") == 0)
		query->dnssec = DNSSEC_ABANDONED;
	else
		logg("***** Ignored unkonwn DNSSEC status \"%s\"", arg);

	// Unlock shared memory
	unlock_shm();
}

static void FTL_upstream_error(const unsigned int rcode, const int id, const char* file, const int line)
{
	// Process upstream errors
	// Queries with error are those where the RCODE
	// in the DNS header is neither NOERROR nor NXDOMAIN.

	// Lock shared memory
	lock_shm();

	// Search for corresponding query identified by ID
	const int queryID = findQueryID(id);
	if(queryID < 0)
	{
		// This may happen e.g. if the original query was an unhandled query type
		unlock_shm();
		return;
	}

	// Get query pointer
	queriesData* query = getQuery(queryID, true);
	if(query == NULL)
	{
		// Memory error, skip this query
		unlock_shm();
		return;
	}

	// Translate dnsmasq's rcode into something we can use
	const char *rcodestr = NULL;
	switch(rcode)
	{
		case SERVFAIL:
			rcodestr = "SERVFAIL";
			query->reply = REPLY_SERVFAIL;
			break;
		case REFUSED:
			rcodestr = "REFUSED";
			query->reply = REPLY_REFUSED;
			break;
		case NOTIMP:
			rcodestr = "NOT IMPLEMENTED";
			query->reply = REPLY_NOTIMP;
			break;
		default:
			rcodestr = "UNKNOWN";
			query->reply = REPLY_OTHER;
			break;
	}

	// Debug logging
	if(config.debug & DEBUG_QUERIES)
	{
		// Get domain pointer
		const domainsData* domain = getDomain(query->domainID, true);

		// Get domain name
		const char *domainname;
		if(domain != NULL)
			domainname = getstr(domain->domainpos);
		else
			domainname = "<cannot access domain struct>";

		logg("**** got error report for %s: %s (ID %i, %s:%i)", domainname, rcodestr, id, file, line);

		if(query->reply == REPLY_OTHER)
		{
			logg("Unknown rcode = %i", rcode);
		}
	}

	// Unlock shared memory
	unlock_shm();
}

void _FTL_header_analysis(const unsigned char header4, const unsigned int rcode, const int id, const char* file, const int line)
{
	// Analyze DNS header bits

	// Check if RA bit is unset in DNS header and rcode is NXDOMAIN
	// If the response code (rcode) is NXDOMAIN, we may be seeing a response from
	// an externally blocked query. As they are not always accompany a necessary
	// SOA record, they are not getting added to our cache and, therefore,
	// FTL_reply() is never getting called from within the cache routines.
	// Hence, we have to store the necessary information about the NXDOMAIN
	// reply already here.
	if((header4 & 0x80) || rcode != NXDOMAIN)
	{
		// RA bit is set or rcode is not NXDOMAIN
		return;
	}

	// Lock shared memory
	lock_shm();

	// Search for corresponding query identified by ID
	const int queryID = findQueryID(id);
	if(queryID < 0)
	{
		// This may happen e.g. if the original query was an unhandled query type
		unlock_shm();
		return;
	}

	// Get query pointer
	queriesData* query = getQuery(queryID, true);
	if(query == NULL)
	{
		// Memory error, skip this query
		unlock_shm();
		return;
	}

	// Get domain pointer
	domainsData *domain = getDomain(query->domainID, true);
	if(domain == NULL)
	{
		// Memory error, skip this query
		unlock_shm();
		return;
	}

	// Possible debugging information
	if(config.debug & DEBUG_QUERIES)
	{
		// Get domain name
		const char *domainname;
		if(domain != NULL)
			domainname = getstr(domain->domainpos);
		else
			domainname = "<cannot access domain struct>";

		logg("**** %s externally blocked (ID %i, FTL %i, %s:%i)", domainname, id, queryID, file, line);
	}

	// Get response time
	struct timeval response;
	gettimeofday(&response, 0);

	// Store query as externally blocked
	clientsData *client = getClient(query->clientID, true);
	if(client != NULL)
		query_blocked(query, domain, client, QUERY_EXTERNAL_BLOCKED_NXRA);

	// Store reply type as replied with NXDOMAIN
	query_set_reply(F_NEG | F_NXDOMAIN, NULL, query, response);

	// Unlock shared memory
	unlock_shm();
}

void print_flags(const unsigned int flags)
{
	// Debug function, listing resolver flags in clear text
	// e.g. "Flags: F_FORWARD F_NEG F_IPV6"

	// Only print flags if corresponding debugging flag is set
	if(!(config.debug & DEBUG_FLAGS))
		return;

	char *flagstr = calloc(sizeof(flagnames) + 1, sizeof(char));
	for (unsigned int i = 0; i < (sizeof(flagnames) / sizeof(*flagnames)); i++)
		if (flags & (1u << i))
			strcat(flagstr, flagnames[i]);
	logg("     Flags: %s", flagstr);
	free(flagstr);
}

static const char *reply_status_str[QUERY_REPLY_MAX+1] = {
	"UNKNOWN",
	"NODATA",
	"NXDOMAIN",
	"CNAME",
	"IP",
	"DOMAIN",
	"RRNAME",
	"SERVFAIL",
	"REFUSED",
	"NOTIMP",
	"OTHER",
	"DNSSEC",
	"MAX"
};

static void _query_set_reply(const unsigned int flags, const union all_addr *addr,
                             queriesData* query, const struct timeval response,
                             const char *file, const int line)
{
	// Iterate through possible values
	if(flags & F_NEG || force_next_DNS_reply == REPLY_NXDOMAIN)
	{
		if(flags & F_NXDOMAIN)
			// NXDOMAIN
			query->reply = REPLY_NXDOMAIN;
		else
			// NODATA(-IPv6)
			query->reply = REPLY_NODATA;
	}
	else if(flags & F_CNAME)
		// <CNAME>
		query->reply = REPLY_CNAME;
	else if(flags & F_REVERSE)
		// reserve lookup
		query->reply = REPLY_DOMAIN;
	else if(flags & F_RRNAME)
		// TXT query
		query->reply = REPLY_RRNAME;
	else if((flags & F_RCODE && addr != NULL) || force_next_DNS_reply == REPLY_REFUSED)
	{
		if((addr != NULL && addr->log.rcode == REFUSED)
		   || force_next_DNS_reply == REPLY_REFUSED )
		{
			// REFUSED query
			query->reply = REPLY_REFUSED;
		}
		else if(addr != NULL && addr->log.rcode == SERVFAIL)
		{
			// SERVFAIL query
			query->reply = REPLY_SERVFAIL;
		}
	}
	else if(flags & F_KEYTAG)
		query->reply = REPLY_DNSSEC;
	else
	{
		// Valid IP
		query->reply = REPLY_IP;
	}

	if(config.debug & DEBUG_QUERIES)
		logg("Set reply to %s (%d) in %s:%d", reply_status_str[query->reply], query->reply,
		     file, line);

	counters->reply[query->reply]++;

	// Save response time (relative time)
	query->response = converttimeval(response) -
	                            query->response;
}

void FTL_fork_and_bind_sockets(struct passwd *ent_pw)
{
	// Going into daemon mode involves storing the
	// PID of the generated child process. If FTL
	// is asked to stay in foreground, we just save
	// the PID of the current process in the PID file
	if(daemonmode)
		go_daemon();
	else
		savepid();

	// Handle real-time signals in this process (and its children)
	// Helper processes are already split from the main instance
	// so they will not listen to real-time signals
	handle_realtime_signals();

	// We will use the attributes object later to start all threads in
	// detached mode
	pthread_attr_t attr;
	// Initialize thread attributes object with default attribute values
	pthread_attr_init(&attr);

	// Start TELNET IPv4 thread
	if(pthread_create( &threads[TELNETv4], &attr, telnet_listening_thread_IPv4, NULL ) != 0)
	{
		logg("Unable to open IPv4 telnet listening thread. Exiting...");
		exit(EXIT_FAILURE);
	}

	// Start TELNET IPv6 thread
	if(pthread_create( &threads[TELNETv6], &attr, telnet_listening_thread_IPv6, NULL ) != 0)
	{
		logg("Unable to open IPv6 telnet listening thread. Exiting...");
		exit(EXIT_FAILURE);
	}

	// Start SOCKET thread
	if(pthread_create( &threads[SOCKET], &attr, socket_listening_thread, NULL ) != 0)
	{
		logg("Unable to open Unix socket listening thread. Exiting...");
		exit(EXIT_FAILURE);
	}

	// Start database thread if database is used
	if(pthread_create( &threads[DB], &attr, DB_thread, NULL ) != 0)
	{
		logg("Unable to open database thread. Exiting...");
		exit(EXIT_FAILURE);
	}

	// Start thread that will stay in the background until garbage
	// collection needs to be done
	if(pthread_create( &threads[GC], &attr, GC_thread, NULL ) != 0)
	{
		logg("Unable to open GC thread. Exiting...");
		exit(EXIT_FAILURE);
	}

	// Start thread that will stay in the background until host names
	// needs to be resolved
	if(pthread_create( &threads[DNSclient], &attr, DNSclient_thread, NULL ) != 0)
	{
		logg("Unable to open DNS client thread. Exiting...");
		exit(EXIT_FAILURE);
	}

	// Chown files if FTL started as user root but a dnsmasq config
	// option states to run as a different user/group (e.g. "nobody")
	if(getuid() == 0)
	{
		// Only print this and change ownership of shmem objects when
		// we're actually dropping root (user/group my be set to root)
		if(ent_pw != NULL && ent_pw->pw_uid != 0)
		{
			logg("INFO: FTL is going to drop from root to user %s (UID %d)",
			     ent_pw->pw_name, (int)ent_pw->pw_uid);
			if(chown(FTLfiles.log, ent_pw->pw_uid, ent_pw->pw_gid) == -1)
				logg("Setting ownership (%i:%i) of %s failed: %s (%i)",
				ent_pw->pw_uid, ent_pw->pw_gid, FTLfiles.log, strerror(errno), errno);
			if(chown(FTLfiles.FTL_db, ent_pw->pw_uid, ent_pw->pw_gid) == -1)
				logg("Setting ownership (%i:%i) of %s failed: %s (%i)",
				ent_pw->pw_uid, ent_pw->pw_gid, FTLfiles.FTL_db, strerror(errno), errno);
			chown_all_shmem(ent_pw);
		}
		else
		{
			logg("INFO: FTL is running as root");
		}
	}
	else
	{
		uid_t uid;
		struct passwd *current_user;
		if ((current_user = getpwuid(uid = geteuid())) != NULL)
			logg("INFO: FTL is running as user %s (UID %d)",
			     current_user->pw_name, (int)current_user->pw_uid);
		else
			logg("INFO: Failed to obtain information about FTL user");
	}

	// Obtain DNS port from dnsmasq daemon
	config.dns_port = daemon->port;
}

// int cache_inserted, cache_live_freed are defined in dnsmasq/cache.c
void getCacheInformation(const int *sock)
{
	ssend(*sock,"cache-size: %i\ncache-live-freed: %i\ncache-inserted: %i\n",
	            daemon->cachesize,
	            daemon->metrics[METRIC_DNS_CACHE_LIVE_FREED],
	            daemon->metrics[METRIC_DNS_CACHE_INSERTED]);
	// cache-size is obvious
	// It means the resolver handled <cache-inserted> names lookups that
	// needed to be sent to upstream servers and that <cache-live-freed>
	// was thrown out of the cache before reaching the end of its
	// time-to-live, to make room for a newer name.
	// For <cache-live-freed>, smaller is better. New queries are always
	// cached. If the cache is full with entries which haven't reached
	// the end of their time-to-live, then the entry which hasn't been
	// looked up for the longest time is evicted.
}

void FTL_forwarding_retried(const struct server *serv, const int oldID, const int newID, const bool dnssec)
{
	// Forwarding to upstream server failed

	if(oldID == newID)
	{
		if(config.debug & DEBUG_QUERIES)
			logg("%d: Ignoring self-retry", oldID);
		return;
	}

	// Lock shared memory
	lock_shm();

	// Try to obtain destination IP address if available
	char dest[ADDRSTRLEN];
	in_port_t upstreamPort = 53;
	dest[0] = '\0';
	if(serv != NULL)
	{
		if(serv->addr.sa.sa_family == AF_INET)
		{
			inet_ntop(AF_INET, &serv->addr.in.sin_addr, dest, ADDRSTRLEN);
			upstreamPort = ntohs(serv->addr.in.sin_port);
		}
		else
		{
			inet_ntop(AF_INET6, &serv->addr.in6.sin6_addr, dest, ADDRSTRLEN);
			upstreamPort = ntohs(serv->addr.in6.sin6_port);
		}
	}

	// Convert upstream to lower case
	char *upstreamIP = strdup(dest);
	strtolower(upstreamIP);

	// Get upstream ID
	const int upstreamID = findUpstreamID(upstreamIP, upstreamPort);

	// Possible debugging information
	if(config.debug & DEBUG_QUERIES)
	{
		logg("**** RETRIED query %i as %i to %s (ID %i)",
		     oldID, newID, dest, upstreamID);
	}

	// Get upstream pointer
	upstreamsData* upstream = getUpstream(upstreamID, true);

	// Update counter
	if(upstream != NULL)
		upstream->failed++;

	// Search for corresponding query identified by ID
	// Retried DNSSEC queries are ignored, we have to flag themselves (newID)
	// Retried normal queries take over, we have to flag the original query (oldID)
	const int queryID = findQueryID(dnssec ? newID : oldID);
	if(queryID >= 0)
	{
		// Get query pointer
		queriesData* query = getQuery(queryID, true);

		// Set retried status
		if(query != NULL)
		{
			if(dnssec)
			{
				// There is no point in retrying the query when
				// we've already got an answer to this query,
				// but we're awaiting keys for DNSSEC
				// validation. We're retrying the DNSSEC query
				// instead
				query_set_status(query, QUERY_RETRIED_DNSSEC);
			}
			else
			{
				// Normal query retry due to answer not arriving
				// soon enough at the requestor
				query_set_status(query, QUERY_RETRIED);
			}
		}
	}

	// Clean up and unlock shared memory
	free(upstreamIP);
	unlock_shm();
	return;
}

static unsigned long __attribute__((const)) converttimeval(const struct timeval time)
{
	// Convert time from struct timeval into units
	// of 10*milliseconds
	return time.tv_sec*10000 + time.tv_usec/100;
}

unsigned int FTL_extract_question_flags(struct dns_header *header, const size_t qlen)
{
	// Create working pointer
	unsigned char *p = (unsigned char *)(header+1);
	uint16_t qtype, qclass;

	// Go through the questions
	for (uint16_t i = ntohs(header->qdcount); i != 0; i--)
	{
		// Prime dnsmasq flags
		int flags = RCODE(header) == NXDOMAIN ? F_NXDOMAIN : 0;

		// Extract name from this question
		char name[MAXDNAME];
		if (!extract_name(header, qlen, &p, name, 1, 4))
			break; // bad packet, go to fallback solution

		// Extract query type
		GETSHORT(qtype, p);
		GETSHORT(qclass, p);

		// Only further analyze IN questions here (not CHAOS, etc.)
		if (qclass != C_IN)
			continue;

		// Very simple decision: If the question is AAAA, the reply
		// should be IPv6. We use IPv4 in all other cases
		if(qtype == T_AAAA)
			flags |= F_IPV6;
		else
			flags |= F_IPV4;

		// Debug logging if enabled
		if(config.debug & DEBUG_QUERIES)
		{
			char *qtype_str = querystr(NULL, qtype);
			logg("CNAME header: Question was <IN> %s %s", qtype_str, name);
		}

		return flags;
	}

	// Fall back to IPv4 (type A) when for the unlikely event that we cannot
	// find any questions in this header
	if(config.debug & DEBUG_QUERIES)
		logg("CNAME header: No valid IN question found in header");

	return F_IPV4;
}

// Called when a (forked) TCP worker is terminated by receiving SIGALRM
// We close the dedicated database connection this client had opened
// to avoid dangling database locks
volatile atomic_flag worker_already_terminating = ATOMIC_FLAG_INIT;
void FTL_TCP_worker_terminating(bool finished)
{
	if(dnsmasq_debug)
	{
		// Nothing to be done here, forking does not happen in debug mode
		return;
	}

	if(atomic_flag_test_and_set(&worker_already_terminating))
	{
		logg("TCP worker already terminating!");
		return;
	}

	// Possible debug logging
	if(config.debug != 0)
	{
		const char *reason = finished ? "client disconnected" : "timeout";
		logg("TCP worker terminating (%s)", reason);
	}

	if(main_pid() == getpid())
	{
		// If this is not really a fork (e.g. in debug mode), we don't
		// actually close gravity here
		return;
	}

	// First check if we already locked before. This can happen when a fork
	// is running into a timeout while it is still processing something and
	// still holding a lock.
	if(!is_our_lock())
		lock_shm();
	// Close dedicated database connections of this fork
	gravityDB_close();
	unlock_shm();
}

// Called when a (forked) TCP worker is created
// FTL forked to handle TCP connections with dedicated (forked) workers
// SQLite3's mentions that carrying an open database connection across a
// fork() can lead to all kinds of locking problems as SQLite3 was not
// intended to work under such circumstances. Doing so may easily lead
// to ending up with a corrupted database.
void FTL_TCP_worker_created(const int confd)
{
	if(dnsmasq_debug)
	{
		// Nothing to be done here, TCP worker forking does not happen
		// in debug mode
		return;
	}

	// Print this if any debug setting is enabled
	if(config.debug != 0)
	{
		// Get peer IP address (client)
		char peer_ip[ADDRSTRLEN] = { 0 };
		union mysockaddr peer_sockaddr = {{ 0 }};
		socklen_t peer_len = sizeof(union mysockaddr);
		if (getpeername(confd, (struct sockaddr *)&peer_sockaddr, &peer_len) != -1)
		{
			union all_addr peer_addr = {{ 0 }};
			if (peer_sockaddr.sa.sa_family == AF_INET6)
				peer_addr.addr6 = peer_sockaddr.in6.sin6_addr;
			else
				peer_addr.addr4 = peer_sockaddr.in.sin_addr;
			inet_ntop(peer_sockaddr.sa.sa_family, &peer_addr, peer_ip, ADDRSTRLEN);
		}

		// Get local IP address (interface)
		char local_ip[ADDRSTRLEN] = { 0 };
		union mysockaddr iface_sockaddr = {{ 0 }};
		socklen_t iface_len = sizeof(union mysockaddr);
		if(getsockname(confd, (struct sockaddr *)&iface_sockaddr, &iface_len) != -1)
		{
			union all_addr iface_addr = {{ 0 }};
			if (iface_sockaddr.sa.sa_family == AF_INET6)
				iface_addr.addr6 = iface_sockaddr.in6.sin6_addr;
			else
				iface_addr.addr4 = iface_sockaddr.in.sin_addr;
			inet_ntop(iface_sockaddr.sa.sa_family, &iface_addr, local_ip, ADDRSTRLEN);
		}

		// Print log
		logg("TCP worker forked for client %s on interface %s with IP %s", peer_ip, next_iface.name, local_ip);
	}

	if(main_pid() == getpid())
	{
		// If this is not really a fork (e.g. in debug mode), we don't
		// actually re-open gravity or close sockets here
		return;
	}

	// Reopen gravity database handle in this fork as the main process's
	// handle isn't valid here
	if(config.debug != 0)
		logg("Reopening Gravity database for this fork");
	gravityDB_forked();

	// Children inherit file descriptors from their parents
	// We don't need them in the forks, so we clean them up
	if(config.debug != 0)
		logg("Closing Telnet socket for this fork");
	close_telnet_socket();
	if(config.debug != 0)
		logg("Closing Unix socket for this fork");
	close_unix_socket(false);
}

bool FTL_unlink_DHCP_lease(const char *ipaddr)
{
	struct dhcp_lease *lease;
	union all_addr addr;
	const time_t now = dnsmasq_time();

	// Try to extract IP address
	if (inet_pton(AF_INET, ipaddr, &addr.addr4) > 0)
	{
		lease = lease_find_by_addr(addr.addr4);
	}
#ifdef HAVE_DHCP6
	else if (inet_pton(AF_INET6, ipaddr, &addr.addr6) > 0)
	{
		lease = lease6_find_by_addr(&addr.addr6, 128, 0);
	}
#endif
	else
	{
		return false;
	}

	// If a lease exists for this IP address, we unlink it and immediately
	// update the lease file to reflect the removal of this lease
	if (lease)
	{
		// Unlink the lease for dnsmasq's database
		lease_prune(lease, now);
		// Update the lease file
		lease_update_file(now);
		// Argument force == 0 ensures the DNS records are only updated
		// when unlinking the lease above actually changed something
		// (variable lease.c:dns_dirty is used here)
		lease_update_dns(0);
	}

	// Return success
	return true;
}

void FTL_query_in_progress(const int id)
{
	// Query (possibly from new source), but the same query may be in
	// progress from another source.

	// Lock shared memory
	lock_shm();

	// Search for corresponding query identified by ID
	const int queryID = findQueryID(id);
	if(queryID < 0)
	{
		// This may happen e.g. if the original query was an unhandled query type
		unlock_shm();
		return;
	}

	// Get query pointer
	queriesData* query = getQuery(queryID, true);
	if(query == NULL)
	{
		// Memory error, skip this DNSSEC details
		unlock_shm();
		return;
	}

	// Debug logging
	if(config.debug & DEBUG_QUERIES)
	{
		// Get domain pointer
		const domainsData* domain = getDomain(query->domainID, true);
		if(domain != NULL)
		{
			logg("**** query for %s is already in progress (ID %i)", getstr(domain->domainpos), id);
		}
	}

	// Store status
	query_set_status(query, QUERY_IN_PROGRESS);

	// Unlock shared memory
	unlock_shm();
}

void FTL_multiple_replies(const int id, int *firstID)
{
	// We are in the loop that iterates over all aggregated queries for the same
	// type + domain. Every query will receive the reply here so we need to
	// update the original queries to set their status

	// Don't process self-duplicates
	if(*firstID == id)
		return;

	// Skip if the original query was not found in FTL's memory
	if(*firstID == -2)
		return;

	// Lock shared memory
	lock_shm();

	// Search for corresponding query identified by ID
	const int queryID = findQueryID(id);
	if(queryID < 0)
	{
		// This may happen e.g. if the original query was an unhandled query type
		unlock_shm();
		*firstID = -2;
		return;
	}

	if(*firstID == -1)
	{
		// This is not yet a duplicate, we just store the ID
		// of the successful reply here so we can get it quicker
		// during the next loop iterations
		unlock_shm();
		*firstID = queryID;
		return;
	}

	// Get (read-only) pointer of the query that contains all relevant
	// information (all others are mere duplicates and were only added to the
	// list of duplicates rather than havong been forwarded on their own)
	const queriesData* source_query = getQuery(*firstID, true);
	// Get query pointer of duplicated reply
	queriesData* duplicated_query = getQuery(queryID, true);

	if(duplicated_query == NULL || source_query == NULL)
	{
		// Memory error, skip this duplicate
		unlock_shm();
		return;
	}

	// Debug logging
	if(config.debug & DEBUG_QUERIES)
	{
		logg("**** sending reply %d also to %d", *firstID, queryID);
	}

	// Copy relevant information over
	duplicated_query->reply = source_query->reply;
	duplicated_query->dnssec = source_query->dnssec;
	duplicated_query->flags.complete = true;
	duplicated_query->CNAME_domainID = source_query->CNAME_domainID;

	// The original query may have been blocked during CNAME inspection,
	// correct status in this case
	if(source_query->status != QUERY_FORWARDED)
		query_set_status(duplicated_query, source_query->status);

	// Unlock shared memory
	unlock_shm();
}<|MERGE_RESOLUTION|>--- conflicted
+++ resolved
@@ -50,6 +50,8 @@
 #define query_set_reply(flags, addr, query, response) _query_set_reply(flags, addr, query, response, __FILE__, __LINE__)
 static void _query_set_reply(const unsigned int flags, const union all_addr *addr, queriesData* query, const struct timeval response,
                              const char *file, const int line);
+#define FTL_check_blocking(queryID, domainID, clientID) _FTL_check_blocking(queryID, domainID, clientID, __FILE__, __LINE__)
+static bool _FTL_check_blocking(int queryID, int domainID, int clientID, const char* file, const int line);
 static unsigned long converttimeval(const struct timeval time) __attribute__((const));
 static enum query_status detect_blocked_IP(const unsigned short flags, const union all_addr *addr, const queriesData *query, const domainsData *domain);
 static void query_blocked(queriesData* query, domainsData* domain, clientsData* client, const unsigned char new_status);
@@ -218,7 +220,9 @@
 	if(flags & F_IPV4)
 	{
 		union all_addr *addr;
-		if(config.blockingmode == MODE_IP || config.blockingmode == MODE_IP_NODATA_AAAA)
+		if(config.blockingmode == MODE_IP ||
+		   config.blockingmode == MODE_IP_NODATA_AAAA ||
+		   force_next_DNS_reply == REPLY_IP)
 			addr = &next_iface.addr4;
 		else
 			addr = &null_addrp;
@@ -235,7 +239,8 @@
 	if(flags & F_IPV6)
 	{
 		union all_addr *addr;
-		if(config.blockingmode == MODE_IP)
+		if(config.blockingmode == MODE_IP ||
+		   force_next_DNS_reply == REPLY_IP)
 			addr = &next_iface.addr6;
 		else
 			addr = &null_addrp;
@@ -253,6 +258,345 @@
 		header->hb3 |= HB3_TC;
 
 	return p - (unsigned char *)header;
+}
+
+bool _FTL_new_query(const unsigned int flags, const char *name,
+                    union mysockaddr *addr, const char *types,
+                    const unsigned short qtype, const int id,
+                    const ednsData *edns, const enum protocol proto,
+                    const char* file, const int line)
+{
+	// Create new query in data structure
+
+	// Get timestamp
+	const time_t querytimestamp = time(NULL);
+
+	// Save request time
+	struct timeval request;
+	gettimeofday(&request, 0);
+
+	// Determine query type
+	enum query_types querytype;
+	switch(qtype)
+	{
+		case T_A:
+			querytype = TYPE_A;
+			break;
+		case T_AAAA:
+			querytype = TYPE_AAAA;
+			break;
+		case T_ANY:
+			querytype = TYPE_ANY;
+			break;
+		case T_SRV:
+			querytype = TYPE_SRV;
+			break;
+		case T_SOA:
+			querytype = TYPE_SOA;
+			break;
+		case T_PTR:
+			querytype = TYPE_PTR;
+			break;
+		case T_TXT:
+			querytype = TYPE_TXT;
+			break;
+		case T_NAPTR:
+			querytype = TYPE_NAPTR;
+			break;
+		case T_MX:
+			querytype = TYPE_MX;
+			break;
+		case T_DS:
+			querytype = TYPE_DS;
+			break;
+		case T_RRSIG:
+			querytype = TYPE_RRSIG;
+			break;
+		case T_DNSKEY:
+			querytype = TYPE_DNSKEY;
+			break;
+		case T_NS:
+			querytype = TYPE_NS;
+			break;
+		case 64: // Scn. 2 of https://datatracker.ietf.org/doc/draft-ietf-dnsop-svcb-https/
+			querytype = TYPE_SVCB;
+			break;
+		case 65: // Scn. 2 of https://datatracker.ietf.org/doc/draft-ietf-dnsop-svcb-https/
+			querytype = TYPE_HTTPS;
+			break;
+		default:
+			querytype = TYPE_OTHER;
+			break;
+	}
+
+	// If domain is "pi.hole" or the local hostname we skip analyzing this query
+	// and, instead, immediately reply with the IP address - these queries are not further analyzed
+	if(strcasecmp(name, "pi.hole") == 0 || strcasecmp(name, hostname()) == 0)
+	{
+		if(querytype == TYPE_A || querytype == TYPE_AAAA || querytype == TYPE_ANY)
+		{
+			// "Block" this query by sending the interface IP address
+			force_next_DNS_reply = REPLY_IP;
+			if(config.debug & DEBUG_QUERIES)
+				logg("Replying to %s with interface-local IP address", name);
+			return true;
+		}
+		else
+		{
+			// Don't block this query
+			return false;
+		}
+	}
+
+	// Skip AAAA queries if user doesn't want to have them analyzed
+	if(!config.analyze_AAAA && querytype == TYPE_AAAA)
+	{
+		if(config.debug & DEBUG_QUERIES)
+			logg("Not analyzing AAAA query");
+		return false;
+	}
+
+	// Convert domain to lower case
+	char *domainString = strdup(name);
+	strtolower(domainString);
+
+	// Get client IP address
+	// The requestor's IP address can be rewritten using EDNS(0) client
+	// subnet (ECS) data), however, we do not rewrite the IPs ::1 and
+	// 127.0.0.1 to avoid queries originating from localhost of the
+	// *distant* machine as queries coming from the *local* machine
+	const sa_family_t family = addr ? addr->sa.sa_family : AF_INET;
+	bool internal_query = false;
+	char clientIP[ADDRSTRLEN+1] = { 0 };
+	if(config.edns0_ecs && edns && edns->client_set)
+	{
+		// Use ECS provided client
+		strncpy(clientIP, edns->client, ADDRSTRLEN);
+		clientIP[ADDRSTRLEN] = '\0';
+	}
+	else if(addr)
+	{
+		// Use original requestor
+		inet_ntop(family,
+		          family == AF_INET ?
+		             (union alladdr*)&addr->in.sin_addr :
+		             (union alladdr*)&addr->in6.sin6_addr,
+		          clientIP, ADDRSTRLEN);
+	}
+	else
+	{
+		// No client address available, this is an automatically generated (e.g.
+		// DNSSEC) query
+		internal_query = true;
+		strcpy(clientIP, "::");
+	}
+
+	// Check if user wants to skip queries coming from localhost
+	if(config.ignore_localhost &&
+	   (strcmp(clientIP, "127.0.0.1") == 0 || strcmp(clientIP, "::1") == 0))
+	{
+		free(domainString);
+		return false;
+	}
+
+	// Lock shared memory
+	lock_shm();
+	const int queryID = counters->queries;
+
+	// Find client IP
+	const int clientID = findClientID(clientIP, true, false);
+
+	// Get client pointer
+	clientsData* client = getClient(clientID, true);
+	if(client == NULL)
+	{
+		// Encountered memory error, skip query
+		// Free allocated memory
+		free(domainString);
+		// Release thread lock
+		unlock_shm();
+		return false;
+	}
+
+	// Interface name is only available for regular queries, not for
+	// automatically generated DNSSEC queries
+	const char *interface = internal_query ? "-" : next_iface.name;
+
+	// Check rate-limit for this client
+	if(!internal_query && config.rate_limit.count > 0 &&
+	   ++client->rate_limit > config.rate_limit.count)
+	{
+		if(config.debug & DEBUG_QUERIES)
+		{
+			logg("Rate-limiting %sIPv%d %s query \"%s\" from %s:%s",
+			     proto == TCP ? "TCP " : proto == UDP ? "UDP " : "",
+			     family == AF_INET ? 4 : 6, types, domainString, interface, clientIP);
+		}
+
+		// Block this query
+		force_next_DNS_reply = REPLY_REFUSED;
+
+		// Do not further process this query, Pi-hole has never seen it
+		unlock_shm();
+		return true;
+	}
+
+	// Log new query if in debug mode
+	if(config.debug & DEBUG_QUERIES)
+	{
+		logg("**** new %sIPv%d %s query \"%s\" from %s:%s (ID %i, FTL %i, %s:%i)",
+		     proto == TCP ? "TCP " : proto == UDP ? "UDP " : "",
+		     family == AF_INET ? 4 : 6, types, domainString, interface,
+		     internal_query ? "<internal>" : clientIP, id, queryID, short_path(file), line);
+	}
+
+	// Update counters
+	counters->querytype[querytype-1]++;
+
+	// Update overTime
+	const unsigned int timeidx = getOverTimeID(querytimestamp);
+
+	// Skip rest of the analysis if this query is not of type A or AAAA
+	// but user wants to see only A and AAAA queries (pre-v4.1 behavior)
+	if(config.analyze_only_A_AAAA && querytype != TYPE_A && querytype != TYPE_AAAA)
+	{
+		// Don't process this query further here, we already counted it
+		if(config.debug & DEBUG_QUERIES) logg("Notice: Skipping new query: %s (%i)", types, id);
+		free(domainString);
+		unlock_shm();
+		return false;
+	}
+
+	// Go through already knows domains and see if it is one of them
+	const int domainID = findDomainID(domainString, true);
+
+	// Save everything
+	queriesData* query = getQuery(queryID, false);
+	if(query == NULL)
+	{
+		// Encountered memory error, skip query
+		logg("WARN: No memory available, skipping query analysis");
+		// Free allocated memory
+		free(domainString);
+		// Release thread lock
+		unlock_shm();
+		return false;
+	}
+
+	// Fill query object with available data
+	query->magic = MAGICBYTE;
+	query->timestamp = querytimestamp;
+	query->type = querytype;
+	query->qtype = qtype;
+	query->id = id; // Has to be set before calling query_set_status()
+
+	// This query is unknown as long as no reply has been found and analyzed
+	counters->status[QUERY_UNKNOWN]++;
+	query_set_status(query, QUERY_UNKNOWN);
+	query->domainID = domainID;
+	query->clientID = clientID;
+	query->timeidx = timeidx;
+	// Initialize database rowID with zero, will be set when the query is stored in the long-term DB
+	query->db = 0;
+	query->flags.complete = false;
+	query->response = converttimeval(request);
+	// Initialize reply type
+	query->reply = REPLY_UNKNOWN;
+	// Store DNSSEC result for this domain
+	query->dnssec = DNSSEC_UNSPECIFIED;
+	query->CNAME_domainID = -1;
+	// This query is not yet known ad forwarded or blocked
+	query->flags.blocked = false;
+	query->flags.whitelisted = false;
+
+	// Indicator that this query was not forwarded so far
+	query->upstreamID = -1;
+
+	// Check and apply possible privacy level rules
+	// The currently set privacy level (at the time the query is
+	// generated) is stored in the queries structure
+	query->privacylevel = config.privacylevel;
+
+	// Increase DNS queries counter
+	counters->queries++;
+
+	// Update overTime data
+	overTime[timeidx].total++;
+
+	// Update overTime data structure with the new client
+	change_clientcount(client, 0, 0, timeidx, 1);
+
+	// Set lastQuery timer and add one query for network table
+	client->lastQuery = querytimestamp;
+	client->numQueriesARP++;
+
+	// Process interface information of client (if available)
+	// Skip interface name length 1 to skip "-". No real interface should
+	// have a name with a length of 1...
+	if(!internal_query && strlen(interface) > 1)
+	{
+		if(client->ifacepos == 0u)
+		{
+			// Store in the client data if unknown so far
+			client->ifacepos = addstr(interface);
+		}
+		else
+		{
+			// Check if this is still the same interface or
+			// if the client moved to another interface
+			// (may require group re-processing)
+			const char *oldiface = getstr(client->ifacepos);
+			if(strcasecmp(oldiface, interface) != 0)
+			{
+				if(config.debug & DEBUG_CLIENTS)
+				{
+					const char *clientName = getstr(client->namepos);
+					logg("Client %s (%s) changed interface: %s -> %s",
+					     clientIP, clientName, oldiface, interface);
+				}
+
+				gravityDB_reload_groups(client);
+			}
+		}
+	}
+
+	// Set client MAC address from EDNS(0) information (if available)
+	if(config.edns0_ecs && edns->mac_set)
+	{
+		memcpy(client->hwaddr, edns->mac_byte, 6);
+		client->hwlen = 6;
+	}
+
+	// Try to obtain MAC address from dnsmasq's cache (also asks the kernel)
+	if(client->hwlen < 1)
+	{
+		client->hwlen = find_mac(addr, client->hwaddr, 1, time(NULL));
+		if(config.debug & DEBUG_ARP)
+		{
+			if(client->hwlen == 6)
+				logg("find_mac(\"%s\") returned hardware address "
+				     "%02X:%02X:%02X:%02X:%02X:%02X", clientIP,
+				     client->hwaddr[0], client->hwaddr[1], client->hwaddr[2],
+				     client->hwaddr[3], client->hwaddr[4], client->hwaddr[5]);
+			else
+				logg("find_mac(\"%s\") returned %i bytes of data",
+				     clientIP, client->hwlen);
+		}
+	}
+
+	bool blockDomain = false;
+	// Check if this should be blocked only for active queries
+	// (skipped for internally generated ones, e.g., DNSSEC)
+	if(!internal_query)
+		blockDomain = FTL_check_blocking(queryID, domainID, clientID);
+
+	// Free allocated memory
+	free(domainString);
+
+	// Release thread lock
+	unlock_shm();
+
+	return blockDomain;
 }
 
 void FTL_iface(const int ifidx, const struct irec *ifaces)
@@ -375,7 +719,6 @@
 	}
 }
 
-#define FTL_check_blocking(queryID, domainID, clientID) _FTL_check_blocking(queryID, domainID, clientID, __FILE__, __LINE__)
 static bool check_domain_blocked(const char *domain, const int clientID,
                                  clientsData *client, queriesData *query, DNSCacheData *dns_cache,
                                  unsigned char *new_status)
@@ -757,444 +1100,8 @@
 	return block;
 }
 
-
-bool _FTL_new_query(const unsigned int flags, const char *name,
-                    union mysockaddr *addr, const char *types,
-                    const unsigned short qtype, const int id,
-                    const ednsData *edns, const enum protocol proto,
-                    const char* file, const int line)
-{
-	// Create new query in data structure
-
-	// Get timestamp
-	const time_t querytimestamp = time(NULL);
-
-	// Save request time
-	struct timeval request;
-	gettimeofday(&request, 0);
-
-	// If domain is "pi.hole" we skip this query
-	if(strcasecmp(name, "pi.hole") == 0)
-		return false;
-
-	// Determine query type
-	enum query_types querytype;
-	switch(qtype)
-	{
-		case T_A:
-			querytype = TYPE_A;
-			break;
-		case T_AAAA:
-			querytype = TYPE_AAAA;
-			break;
-		case T_ANY:
-			querytype = TYPE_ANY;
-			break;
-		case T_SRV:
-			querytype = TYPE_SRV;
-			break;
-		case T_SOA:
-			querytype = TYPE_SOA;
-			break;
-		case T_PTR:
-			querytype = TYPE_PTR;
-			break;
-		case T_TXT:
-			querytype = TYPE_TXT;
-			break;
-		case T_NAPTR:
-			querytype = TYPE_NAPTR;
-			break;
-		case T_MX:
-			querytype = TYPE_MX;
-			break;
-		case T_DS:
-			querytype = TYPE_DS;
-			break;
-		case T_RRSIG:
-			querytype = TYPE_RRSIG;
-			break;
-		case T_DNSKEY:
-			querytype = TYPE_DNSKEY;
-			break;
-		case T_NS:
-			querytype = TYPE_NS;
-			break;
-		case 64: // Scn. 2 of https://datatracker.ietf.org/doc/draft-ietf-dnsop-svcb-https/
-			querytype = TYPE_SVCB;
-			break;
-		case 65: // Scn. 2 of https://datatracker.ietf.org/doc/draft-ietf-dnsop-svcb-https/
-			querytype = TYPE_HTTPS;
-			break;
-		default:
-			querytype = TYPE_OTHER;
-			break;
-	}
-
-	// Skip AAAA queries if user doesn't want to have them analyzed
-	if(!config.analyze_AAAA && querytype == TYPE_AAAA)
-	{
-		if(config.debug & DEBUG_QUERIES)
-			logg("Not analyzing AAAA query");
-		return false;
-	}
-
-<<<<<<< HEAD
-=======
-	// If domain is "pi.hole" or the local hostname we skip analyzing this query
-	// and, instead, immediately reply with the IP address
-	if(strcasecmp(name, "pi.hole") == 0 || strcasecmp(name, hostname()) == 0)
-	{
-		if(querytype == TYPE_A || querytype == TYPE_AAAA || querytype == TYPE_ANY)
-		{
-			// "Block" this query by sending the interface IP address
-			force_next_DNS_reply = REPLY_IP;
-			if(config.debug & DEBUG_QUERIES)
-				logg("Replying to %s with interface-local IP address", name);
-			return true;
-		}
-		else
-		{
-			// Don't block this query
-			return false;
-		}
-	}
-
->>>>>>> caa98dc2
-	// Convert domain to lower case
-	char *domainString = strdup(name);
-	strtolower(domainString);
-
-	// Get client IP address
-	// The requestor's IP address can be rewritten using EDNS(0) client
-	// subnet (ECS) data), however, we do not rewrite the IPs ::1 and
-	// 127.0.0.1 to avoid queries originating from localhost of the
-	// *distant* machine as queries coming from the *local* machine
-	const sa_family_t family = addr ? addr->sa.sa_family : AF_INET;
-	bool internal_query = false;
-	char clientIP[ADDRSTRLEN+1] = { 0 };
-	if(config.edns0_ecs && edns && edns->client_set)
-	{
-		// Use ECS provided client
-		strncpy(clientIP, edns->client, ADDRSTRLEN);
-		clientIP[ADDRSTRLEN] = '\0';
-	}
-	else if(addr)
-	{
-		// Use original requestor
-		inet_ntop(family,
-		          family == AF_INET ?
-<<<<<<< HEAD
-		             (union alladdr*)&addr->in.sin_addr :
-		             (union alladdr*)&addr->in6.sin6_addr,
-=======
-		             (union mysockaddr*)&addr->in.sin_addr :
-		             (union mysockaddr*)&addr->in6.sin6_addr,
->>>>>>> caa98dc2
-		          clientIP, ADDRSTRLEN);
-	}
-	else
-	{
-		// No client address available, this is an automatically generated (e.g.
-		// DNSSEC) query
-		internal_query = true;
-		strcpy(clientIP, "::");
-	}
-
-	// Check if user wants to skip queries coming from localhost
-	if(config.ignore_localhost &&
-	   (strcmp(clientIP, "127.0.0.1") == 0 || strcmp(clientIP, "::1") == 0))
-	{
-		free(domainString);
-		return false;
-	}
-
-	// Lock shared memory
-	lock_shm();
-	const int queryID = counters->queries;
-
-	// Find client IP
-	const int clientID = findClientID(clientIP, true, false);
-
-	// Get client pointer
-	clientsData* client = getClient(clientID, true);
-	if(client == NULL)
-	{
-		// Encountered memory error, skip query
-		// Free allocated memory
-		free(domainString);
-		// Release thread lock
-		unlock_shm();
-		return false;
-	}
-
-	// Interface name is only available for regular queries, not for
-	// automatically generated DNSSEC queries
-	const char *interface = internal_query ? "-" : next_iface.name;
-
-	// Check rate-limit for this client
-	if(!internal_query && config.rate_limit.count > 0 &&
-	   ++client->rate_limit > config.rate_limit.count)
-	{
-		if(config.debug & DEBUG_QUERIES)
-		{
-			logg("Rate-limiting %sIPv%d %s query \"%s\" from %s:%s",
-			     proto == TCP ? "TCP " : proto == UDP ? "UDP " : "",
-			     family == AF_INET ? 4 : 6, types, domainString, interface, clientIP);
-		}
-
-		// Block this query
-		force_next_DNS_reply = REPLY_REFUSED;
-
-		// Do not further process this query, Pi-hole has never seen it
-		unlock_shm();
-		return true;
-	}
-
-	// Log new query if in debug mode
-	if(config.debug & DEBUG_QUERIES)
-	{
-		logg("**** new %sIPv%d %s query \"%s\" from %s:%s (ID %i, FTL %i, %s:%i)",
-		     proto == TCP ? "TCP " : proto == UDP ? "UDP " : "",
-		     family == AF_INET ? 4 : 6, types, domainString, interface,
-		     internal_query ? "<internal>" : clientIP, id, queryID, short_path(file), line);
-	}
-
-	// Update counters
-	counters->querytype[querytype-1]++;
-
-	// Update overTime
-	const unsigned int timeidx = getOverTimeID(querytimestamp);
-
-	// Skip rest of the analysis if this query is not of type A or AAAA
-	// but user wants to see only A and AAAA queries (pre-v4.1 behavior)
-	if(config.analyze_only_A_AAAA && querytype != TYPE_A && querytype != TYPE_AAAA)
-	{
-		// Don't process this query further here, we already counted it
-		if(config.debug & DEBUG_QUERIES) logg("Notice: Skipping new query: %s (%i)", types, id);
-		free(domainString);
-		unlock_shm();
-		return false;
-	}
-
-	// Go through already knows domains and see if it is one of them
-	const int domainID = findDomainID(domainString, true);
-
-	// Save everything
-	queriesData* query = getQuery(queryID, false);
-	if(query == NULL)
-	{
-		// Encountered memory error, skip query
-		logg("WARN: No memory available, skipping query analysis");
-		// Free allocated memory
-		free(domainString);
-		// Release thread lock
-		unlock_shm();
-		return false;
-	}
-
-	// Fill query object with available data
-	query->magic = MAGICBYTE;
-	query->timestamp = querytimestamp;
-	query->type = querytype;
-	query->qtype = qtype;
-	query->id = id; // Has to be set before calling query_set_status()
-
-	// This query is unknown as long as no reply has been found and analyzed
-	counters->status[QUERY_UNKNOWN]++;
-	query_set_status(query, QUERY_UNKNOWN);
-	query->domainID = domainID;
-	query->clientID = clientID;
-	query->timeidx = timeidx;
-	// Initialize database rowID with zero, will be set when the query is stored in the long-term DB
-	query->db = 0;
-	query->flags.complete = false;
-	query->response = converttimeval(request);
-	// Initialize reply type
-	query->reply = REPLY_UNKNOWN;
-	// Store DNSSEC result for this domain
-	query->dnssec = DNSSEC_UNSPECIFIED;
-	query->CNAME_domainID = -1;
-	// This query is not yet known ad forwarded or blocked
-	query->flags.blocked = false;
-	query->flags.whitelisted = false;
-
-	// Indicator that this query was not forwarded so far
-	query->upstreamID = -1;
-
-	// Check and apply possible privacy level rules
-	// The currently set privacy level (at the time the query is
-	// generated) is stored in the queries structure
-	query->privacylevel = config.privacylevel;
-
-	// Increase DNS queries counter
-	counters->queries++;
-
-	// Update overTime data
-	overTime[timeidx].total++;
-
-	// Update overTime data structure with the new client
-	change_clientcount(client, 0, 0, timeidx, 1);
-
-	// Set lastQuery timer and add one query for network table
-	client->lastQuery = querytimestamp;
-	client->numQueriesARP++;
-
-	// Process interface information of client (if available)
-	// Skip interface name length 1 to skip "-". No real interface should
-	// have a name with a length of 1...
-	if(!internal_query && strlen(interface) > 1)
-	{
-		if(client->ifacepos == 0u)
-		{
-			// Store in the client data if unknown so far
-			client->ifacepos = addstr(interface);
-		}
-		else
-		{
-			// Check if this is still the same interface or
-			// if the client moved to another interface
-			// (may require group re-processing)
-			const char *oldiface = getstr(client->ifacepos);
-			if(strcasecmp(oldiface, interface) != 0)
-			{
-				if(config.debug & DEBUG_CLIENTS)
-				{
-					const char *clientName = getstr(client->namepos);
-					logg("Client %s (%s) changed interface: %s -> %s",
-					     clientIP, clientName, oldiface, interface);
-				}
-
-				gravityDB_reload_groups(client);
-			}
-		}
-	}
-
-	// Set client MAC address from EDNS(0) information (if available)
-	if(config.edns0_ecs && edns->mac_set)
-	{
-		memcpy(client->hwaddr, edns->mac_byte, 6);
-		client->hwlen = 6;
-	}
-
-	// Try to obtain MAC address from dnsmasq's cache (also asks the kernel)
-	if(client->hwlen < 1)
-	{
-		client->hwlen = find_mac(addr, client->hwaddr, 1, time(NULL));
-		if(config.debug & DEBUG_ARP)
-		{
-			if(client->hwlen == 6)
-				logg("find_mac(\"%s\") returned hardware address "
-				     "%02X:%02X:%02X:%02X:%02X:%02X", clientIP,
-				     client->hwaddr[0], client->hwaddr[1], client->hwaddr[2],
-				     client->hwaddr[3], client->hwaddr[4], client->hwaddr[5]);
-			else
-				logg("find_mac(\"%s\") returned %i bytes of data",
-				     clientIP, client->hwlen);
-		}
-	}
-
-	bool blockDomain = false;
-	// Check if this should be blocked only for active queries
-	// (skipped for internally generated ones, e.g., DNSSEC)
-	if(!internal_query)
-		blockDomain = FTL_check_blocking(queryID, domainID, clientID);
-
-	// Free allocated memory
-	free(domainString);
-
-	// Release thread lock
-	unlock_shm();
-
-	return blockDomain;
-}
-
-<<<<<<< HEAD
 static void FTL_forwarded(const unsigned int flags, const char *name, const union all_addr *addr,
                           const int id, const char* file, const int line)
-=======
-void _FTL_get_blocking_metadata(union all_addr **addrp, unsigned int *flags, const char* file, const int line)
-{
-	// Check first if we need to force our reply to something different than the
-	// default/configured blocking mode. For instance, we need to force NXDOMAIN
-	// for intercepted _esni.* queries.
-	if(force_next_DNS_reply == REPLY_NXDOMAIN)
-	{
-		*flags = F_NXDOMAIN;
-
-		// Reset DNS reply forcing
-		force_next_DNS_reply = REPLY_UNKNOWN;
-		return;
-	}
-	else if(force_next_DNS_reply == REPLY_REFUSED)
-	{
-		// Empty flags result in REFUSED
-		*flags = 0;
-
-		// Reset DNS reply forcing
-		force_next_DNS_reply = REPLY_UNKNOWN;
-		return;
-	}
-
-	// Add flags according to current blocking mode
-	// We bit-add here as flags already contains either F_IPV4 or F_IPV6
-	// Set blocking_flags to F_HOSTS so dnsmasq logs blocked queries being answered from a specific source
-	// (it would otherwise assume it knew the blocking status from cache which would prevent us from
-	// printing the blocking source (blacklist, regex, gravity) in dnsmasq's log file, our pihole.log)
-	*flags |= F_HOSTS;
-
-	if(*flags & F_IPV6)
-	{
-		// Pass blocking IPv6 address
-		if(config.blockingmode == MODE_IP ||
-		   force_next_DNS_reply == REPLY_IP)
-		{
-			*addrp = &next_iface.addr6;
-		}
-		else
-		{
-			*addrp = &null_addrp;
-		}
-
-		// Reset reply forcing
-		force_next_DNS_reply = REPLY_UNKNOWN;
-	}
-	else
-	{
-		// Pass blocking IPv4 address
-		if(config.blockingmode == MODE_IP ||
-		   config.blockingmode == MODE_IP_NODATA_AAAA ||
-		   force_next_DNS_reply == REPLY_IP)
-		{
-			*addrp = &next_iface.addr4;
-		}
-		else
-		{
-			*addrp = &null_addrp;
-		}
-
-		// Reset reply forcing
-		force_next_DNS_reply = REPLY_UNKNOWN;
-	}
-
-	if(config.blockingmode == MODE_NX)
-	{
-		// If we block in NXDOMAIN mode, we add the NEGATIVE response
-		// and the NXDOMAIN flags
-		*flags = F_NXDOMAIN;
-	}
-	else if(config.blockingmode == MODE_NODATA ||
-	       (config.blockingmode == MODE_IP_NODATA_AAAA && (*flags & F_IPV6)))
-	{
-		// If we block in NODATA mode or NODATA for AAAA queries, we apply
-		// the NOERROR response flag. This ensures we're sending an empty response
-		*flags = F_NOERR;
-	}
-}
-
-void _FTL_forwarded(const unsigned int flags, const char *name, const struct server *serv, const int id,
-                    const char* file, const int line)
->>>>>>> caa98dc2
 {
 	// Save that this query got forwarded to an upstream server
 
@@ -1372,25 +1279,19 @@
 	// Lock shared memory
 	lock_shm();
 
-<<<<<<< HEAD
+	// Save status in corresponding query identified by dnsmasq's ID
+	const int queryID = findQueryID(id);
+	if(queryID < 0)
+	{
+		// This may happen e.g. if the original query was "pi.hole"
+		if(config.debug & DEBUG_QUERIES) logg("FTL_reply(): Query %i has not been found", id);
+		unlock_shm();
+		return;
+	}
+
 	// Check if this reply came from our local cache
 	bool cached = false;
 	if(!(flags & F_UPSTREAM))
-=======
-	// Save status in corresponding query identified by dnsmasq's ID
-	const int queryID = findQueryID(id);
-	if(queryID < 0)
-	{
-		// This may happen e.g. if the original query was "pi.hole"
-		if(config.debug & DEBUG_QUERIES) logg("FTL_reply(): Query %i has not been found", id);
-		unlock_shm();
-		return;
-	}
-
-	// Determine returned result if available
-	char dest[ADDRSTRLEN]; dest[0] = '\0';
-	if(addr)
->>>>>>> caa98dc2
 	{
 		cached = true;
 		if((flags & F_HOSTS) || // local.list, hostname.list, /etc/hosts and others
