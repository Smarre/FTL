--- conflicted
+++ resolved
@@ -513,14 +513,6 @@
 	char *domainString = strdup(name);
 	strtolower(domainString);
 
-<<<<<<< HEAD
-	// Get client IP address
-	char dest[ADDRSTRLEN];
-	const unsigned char family = (flags & F_IPV4) ? AF_INET : AF_INET6;
-	inet_ntop(family, addr, dest, ADDRSTRLEN);
-	char *clientIP = strdup(dest);
-	strtolower(clientIP);
-=======
 	// Get client IP address (can be overwritten by EDNS(0) client subnet (ECS) data)
 	char clientIP[ADDRSTRLEN] = { 0 };
 	if(config.edns0_ecs && edns->client_set)
@@ -534,7 +526,6 @@
 		// Use original requestor
 		inet_ntop((flags & F_IPV4) ? AF_INET : AF_INET6, addr, clientIP, ADDRSTRLEN);
 	}
->>>>>>> 1124f255
 
 	// Check if user wants to skip queries coming from localhost
 	if(config.ignore_localhost &&
@@ -649,6 +640,7 @@
 	if(client->hwlen < 1)
 	{
 		union mysockaddr hwaddr = {{ 0 }};
+		const sa_family_t family = (flags & F_IPV4) ? AF_INET : AF_INET6;
 		hwaddr.sa.sa_family = family;
 		if(family == AF_INET)
 		{
