/* Pi-hole: A black hole for Internet advertisements
*  (c) 2017 Pi-hole, LLC (https://pi-hole.net)
*  Network-wide ad blocking via your own hardware.
*
*  FTL Engine
*  dnsmasq interfacing routines
*
*  This file is copyright under the latest version of the EUPL.
*  Please see LICENSE file for your rights under this license. */

#define FTLDNS
#include "dnsmasq/dnsmasq.h"
#undef __USE_XOPEN
#include "FTL.h"
#include "dnsmasq_interface.h"
#include "shmem.h"
#include "overTime.h"
#include "memory.h"
#include "database/common.h"
#include "database/database-thread.h"
#include "datastructure.h"
#include "database/gravity-db.h"
#include "setupVars.h"
#include "daemon.h"
#include "timers.h"
#include "gc.h"
#include "api/socket.h"
#include "regex_r.h"
#include "config.h"
#include "capabilities.h"
#include "resolve.h"
#include "files.h"
#include "log.h"
// Prototype of getCacheInformation()
#include "api/api.h"
// global variable daemonmode
#include "args.h"

static void print_flags(const unsigned int flags);
static void save_reply_type(const unsigned int flags, queriesData* query, const struct timeval response);
static unsigned long converttimeval(const struct timeval time) __attribute__((const));
static void detect_blocked_IP(const unsigned short flags, const char* answer, const int queryID);
static void query_externally_blocked(const int queryID, const unsigned char status);
static int findQueryID(const int id);
static void prepare_blocking_metadata(void);
static void query_blocked(const int queryID, const queriesData* query, domainsData* domain, clientsData* client);

// Static blocking metadata (stored precomputed as time-critical)
static unsigned int blocking_flags = 0;
static struct all_addr blocking_addrp_v4 = {{{ 0 }}};
static struct all_addr blocking_addrp_v6 = {{{ 0 }}};

unsigned char* pihole_privacylevel = &config.privacylevel;
const char flagnames[28][12] = {"F_IMMORTAL ", "F_NAMEP ", "F_REVERSE ", "F_FORWARD ", "F_DHCP ", "F_NEG ", "F_HOSTS ", "F_IPV4 ", "F_IPV6 ", "F_BIGNAME ", "F_NXDOMAIN ", "F_CNAME ", "F_DNSKEY ", "F_CONFIG ", "F_DS ", "F_DNSSECOK ", "F_UPSTREAM ", "F_RRNAME ", "F_SERVER ", "F_QUERY ", "F_NOERR ", "F_AUTH ", "F_DNSSEC ", "F_KEYTAG ", "F_SECSTAT ", "F_NO_RR ", "F_IPSET ", "F_NOEXTRA "};

bool _FTL_new_query(const unsigned int flags, const char *name,
                    const char **blockingreason, const struct all_addr *addr,
                    const char *types, const int id, const char type,
                    const char* file, const int line)
{
	// Create new query in data structure

	// Don't analyze anything if in PRIVACY_NOSTATS mode
	if(config.privacylevel >= PRIVACY_NOSTATS)
		return false;

	// Lock shared memory
	lock_shm();

	// Get timestamp
	const time_t querytimestamp = time(NULL);

	// Save request time
	struct timeval request;
	gettimeofday(&request, 0);

	// Determine query type
	unsigned char querytype = 0;
	if(strcmp(types,"query[A]") == 0)
		querytype = TYPE_A;
	else if(strcmp(types,"query[AAAA]") == 0)
		querytype = TYPE_AAAA;
	else if(strcmp(types,"query[ANY]") == 0)
		querytype = TYPE_ANY;
	else if(strcmp(types,"query[SRV]") == 0)
		querytype = TYPE_SRV;
	else if(strcmp(types,"query[SOA]") == 0)
		querytype = TYPE_SOA;
	else if(strcmp(types,"query[PTR]") == 0)
		querytype = TYPE_PTR;
	else if(strcmp(types,"query[TXT]") == 0)
		querytype = TYPE_TXT;
	else
	{
		// Return early to avoid accessing querytypedata out of bounds
		if(config.debug & DEBUG_QUERIES)
			logg("Notice: Skipping unknown query type: %s (%i)", types, id);
		unlock_shm();
		return false;
	}

	// Skip AAAA queries if user doesn't want to have them analyzed
	if(!config.analyze_AAAA && querytype == TYPE_AAAA)
	{
		if(config.debug & DEBUG_QUERIES)
			logg("Not analyzing AAAA query");
		unlock_shm();
		return false;
	}

	// Ensure we have enough space in the queries struct
	memory_check(QUERIES);
	const int queryID = counters->queries;

	// If domain is "pi.hole" we skip this query
	if(strcasecmp(name, "pi.hole") == 0)
	{
		unlock_shm();
		return false;
	}

	// Convert domain to lower case
	char *domainString = strdup(name);
	strtolower(domainString);

	// Get client IP address
	char dest[ADDRSTRLEN];
	inet_ntop((flags & F_IPV4) ? AF_INET : AF_INET6, addr, dest, ADDRSTRLEN);
	char *clientIP = strdup(dest);
	strtolower(clientIP);

	// Check if user wants to skip queries coming from localhost
	if(config.ignore_localhost &&
	   (strcmp(clientIP, "127.0.0.1") == 0 || strcmp(clientIP, "::1") == 0))
	{
		free(domainString);
		free(clientIP);
		unlock_shm();
		return false;
	}

	// Log new query if in debug mode
	const char *proto = (type == UDP) ? "UDP" : "TCP";
	if(config.debug & DEBUG_QUERIES)
	{
		logg("**** new %s %s \"%s\" from %s (ID %i, FTL %i, %s:%i)",
		     proto, types, domainString, clientIP, id, queryID, file, line);
	}

	// Update counters
	counters->querytype[querytype-1]++;

	// Update overTime
	const unsigned int timeidx = getOverTimeID(querytimestamp);
	overTime[timeidx].querytypedata[querytype-1]++;

	// Skip rest of the analysis if this query is not of type A or AAAA
	// but user wants to see only A and AAAA queries (pre-v4.1 behavior)
	if(config.analyze_only_A_AAAA && querytype != TYPE_A && querytype != TYPE_AAAA)
	{
		// Don't process this query further here, we already counted it
		if(config.debug & DEBUG_QUERIES) logg("Notice: Skipping new query: %s (%i)", types, id);
		free(domainString);
		free(clientIP);
		unlock_shm();
		return false;
	}

	// Go through already knows domains and see if it is one of them
	const int domainID = findDomainID(domainString);

	// Go through already knows clients and see if it is one of them
	const int clientID = findClientID(clientIP, true);

	// Save everything
	queriesData* query = getQuery(queryID, false);
	if(query == NULL)
	{
		// Encountered memory error, skip query
		// Free allocated memory
		free(domainString);
		free(clientIP);
		// Release thread lock
		unlock_shm();
		return;
	}

	query->magic = MAGICBYTE;
	query->timestamp = querytimestamp;
	query->type = querytype;
	query->status = QUERY_UNKNOWN;
	query->domainID = domainID;
	query->clientID = clientID;
	query->timeidx = timeidx;
	// Initialize database rowID with zero, will be set when the query is stored in the long-term DB
	query->db = 0;
	query->id = id;
	query->complete = false;
	query->response = converttimeval(request);
	// Initialize reply type
	query->reply = REPLY_UNKNOWN;
	// Store DNSSEC result for this domain
	query->dnssec = DNSSEC_UNSPECIFIED;

	// Check and apply possible privacy level rules
	// The currently set privacy level (at the time the query is
	// generated) is stored in the queries structure
	get_privacy_level(NULL);
	query->privacylevel = config.privacylevel;

	// Increase DNS queries counter
	counters->queries++;
	// Count this query as unknown as long as no reply has
	// been found and analyzed
	counters->unknown++;

	// Update overTime data
	overTime[timeidx].total++;

	// Get client pointer
	clientsData* client = getClient(clientID, true);
	if(client == NULL)
	{
		// Encountered memory error, skip query
		// Free allocated memory
		free(domainString);
		free(clientIP);
		// Release thread lock
		unlock_shm();
		return;
	}

	// Update overTime data structure with the new client
	client->overTime[timeidx]++;

	// Set lastQuery timer and add one query for network table
	client->lastQuery = querytimestamp;
	client->numQueriesARP++;

	// Get domain pointer
	domainsData* domain = getDomain(domainID, true);

	// Only check domains for blocking conditions when global blocking is enabled
	bool blockDomain = false;
	if(blockingstatus != BLOCKING_DISABLED)
	{
		// We check the user blacklist first as it is typically smaller than gravity
		// If a domain is on the exact blacklist or gravity but also on the whitelist,
		// we do NOT block it.
		bool black = false, gravity = false;
		if(((black = in_blacklist(domainString, client)) || (gravity = in_gravity(domainString, client))) &&
		   !in_whitelist(domainString, client))
		{
			blockDomain = true;
			if(black)
			{
				query->status = QUERY_BLACKLIST;
				*blockingreason = "exactly blacklisted";
			}
			else if(gravity)
			{
				query->status = QUERY_GRAVITY;
				*blockingreason = "gravity blocked";
			}

			// Adjust counters
			query_blocked(queryID, query, domain, client);
		}

		// If a regex filter matched, we additionally compare the domain
		// against all known whitelisted domains to possibly prevent blocking
		// of a specific domain. The logic herein is:
		// - Walk regex only if not already exactly matched above
		// - If matched, then compare against whitelist
		// - If in whitelist, negate matched so this function returns: not-to-be-blocked
		if(!blockDomain &&
		   match_regex(domainString, client, REGEX_BLACKLIST) &&
		   !in_whitelist(domainString, client))
		{
<<<<<<< HEAD
			// Mark domain as regex match (note that this might not apply for all clients!)
			domain->regexmatch = REGEX_BLOCKED;

			// We have to block this domain
			blockDomain = true;
			*blockingreason = "regex blacklisted";
			query->status = QUERY_WILDCARD;

			// Adjust counters
			query_blocked(queryID, query, domain, client);
=======
			// We have to block this domain
			block_single_domain_regex(domainString);
			if(domain != NULL)
				domain->regexmatch = REGEX_BLOCKED;
>>>>>>> a540a3c0
		}
		else if(domain->regexmatch == REGEX_UNKNOWN && !blockDomain)
		{
			// Explicitly mark as not blocked to skip regex test
			// next time we see this domain
			if(domain != NULL)
				domain->regexmatch = REGEX_NOTBLOCKED;
		}
	}

	if(config.debug & DEBUG_QUERIES && blockDomain)
		logg("Blocking %s as domain in %s", domainString, *blockingreason);

	// Free allocated memory
	free(domainString);
	free(clientIP);

	// Release thread lock
	unlock_shm();

	return blockDomain;
}

void _FTL_get_blocking_metadata(struct all_addr **addrp, unsigned int *flags, const char* file, const int line)
{
	// Add flags according to current blocking mode
	// We bit-add here as flags already contains either F_IPV4 or F_IPV6
	*flags |= blocking_flags;

	if(*flags & F_IPV6)
	{
		if(config.blockingmode == MODE_IP_NODATA_AAAA)
		{
			// Overwrite flags in this mode as the response
			// for IPv4 and IPv6 is different
			*flags = F_NEG;
		}

		// Pass blocking IPv6 address (will be :: in most cases)
		*addrp = &blocking_addrp_v6;
	}
	else
	{
		// Pass blocking IPv4 address (will be 0.0.0.0 in most cases)
		*addrp = &blocking_addrp_v4;
	}
}

static int findQueryID(const int id)
{
	// Loop over all queries - we loop in reverse order (start from the most recent query and
	// continuously walk older queries while trying to find a match. Ideally, we should always
	// find the correct query with zero iterations, but it may happen that queries are processed
	// asynchronously, e.g. for slow upstream relies to a huge amount of requests.
	// We iterate from the most recent query down to at most MAXITER queries in the past to avoid
	// iterating through the entire array of queries
	// MAX(0, a) is used to return 0 in case a is negative (negative array indices are harmful)
	const int until = MAX(0, counters->queries-MAXITER);
	const int start = MAX(0, counters->queries-1);

	// Check UUIDs of queries
	for(int i = start; i >= until; i--)
	{
		const queriesData* query = getQuery(i, true);

		// Check if the returned pointer is valid before trying to access it
		if(query == NULL)
			continue;

		if(query->id == id)
			return i;
	}

	// If not found
	return -1;
}

void _FTL_forwarded(const unsigned int flags, const char *name, const struct all_addr *addr, const int id,
                    const char* file, const int line)
{
	// Save that this query got forwarded to an upstream server

	// Don't analyze anything if in PRIVACY_NOSTATS mode
	if(config.privacylevel >= PRIVACY_NOSTATS)
		return;

	// Lock shared memory
	lock_shm();

	// Get forward destination IP address
	char dest[ADDRSTRLEN];
	// If addr == NULL, we will only duplicate an empty string instead of uninitialized memory
	dest[0] = '\0';
	if(addr != NULL)
		inet_ntop((flags & F_IPV4) ? AF_INET : AF_INET6, addr, dest, ADDRSTRLEN);

	// Convert forward to lower case
	char *forward = strdup(dest);
	strtolower(forward);

	// Debug logging
	if(config.debug & DEBUG_QUERIES) logg("**** forwarded %s to %s (ID %i, %s:%i)", name, forward, id, file, line);

	// Save status and forwardID in corresponding query identified by dnsmasq's ID
	const int queryID = findQueryID(id);
	if(queryID < 0)
	{
		// This may happen e.g. if the original query was a PTR query or "pi.hole"
		// as we ignore them altogether
		free(forward);
		unlock_shm();
		return;
	}

	// Get query pointer
	queriesData* query = getQuery(queryID, true);

	// Proceed only if
	// - current query has not been marked as replied to so far
	//   (it could be that answers from multiple forward
	//    destinations are coming in for the same query)
	// - the query was formally known as cached but had to be forwarded
	//   (this is a special case further described below)
	// Use short-circuit evaluation to check if query is NULL
	if(query == NULL || (query->complete && query->status != QUERY_CACHE))
	{
		free(forward);
		unlock_shm();
		return;
	}

	// Get ID of forward destination, create new forward destination record
	// if not found in current data structure
	const int forwardID = findForwardID(forward, true);
	query->forwardID = forwardID;

	// Get time index for this query
	const unsigned int timeidx = query->timeidx;

	if(query->status == QUERY_CACHE)
	{
		// Detect if we cached the <CNAME> but need to ask the upstream
		// servers for the actual IPs now, we remove this query from the
		// counters for cache replied queries as we had to forward a
		// request for it. Example:
		// Assume a domain a.com is a CNAME which is cached and has a very
		// long TTL. It point to another domain server.a.com which has an
		// A record but this has a much lower TTL.
		// If you now query a.com and then again after some time, you end
		// up in a situation where dnsmasq can answer the first level of
		// the DNS result (the CNAME) from cache, hence the status of this
		// query is marked as "answered from cache" in FTLDNS. However, for
		// server.a.com wit the much shorter TTL, we still have to forward
		// something and ask the upstream server for the final IP address.
		// This code section acknowledges this by removing one entry from
		// the cached counters as we will re-brand this query as having been
		// forwarded in the following.
		counters->cached--;
		// Also correct overTime data
		overTime[timeidx].cached--;

		// Correct reply timer
		struct timeval response;
		gettimeofday(&response, 0);
		// Reset timer, shift slightly into the past to acknowledge the time
		// FTLDNS needed to look up the CNAME in its cache
		query->response = converttimeval(response) - query->response;
	}
	else
	{
		// Normal forwarded query (status is set below)
		// Query is no longer unknown
		counters->unknown--;
		// Hereby, this query is now fully determined
		query->complete = true;
	}

	// Set query status to forwarded only after the
	// if(query->status == QUERY_CACHE) { ... }
	// from above as otherwise this check will always
	// be negative
	query->status = QUERY_FORWARDED;

	// Update overTime data
	overTime[timeidx].forwarded++;

	// Update counter for forwarded queries
	counters->forwardedqueries++;

	// Release allocated memory
	free(forward);

	// Unlock shared memory
	unlock_shm();
}

void FTL_dnsmasq_reload(void)
{
	// This function is called by the dnsmasq code on receive of SIGHUP
	// *before* clearing the cache and rereading the lists
	// This is the only hook that is not skipped in PRIVACY_NOSTATS mode

	logg("Reloading DNS cache");

	// Inspect 01-pihole.conf to see if Pi-hole blocking is enabled,
	// i.e. if /etc/pihole/gravity.list is sourced as addn-hosts file
	check_blocking_status();

	// Reread pihole-FTL.conf to see which blocking mode the user wants to use
	// It is possible to change the blocking mode here as we anyhow clear the
	// cache and reread all blocking lists
	// Passing NULL to this function means it has to open the config file on
	// its own behalf (on initial reading, the config file is already opened)
	get_blocking_mode(NULL);
	// Update blocking metadata (target IP addresses and DNS header flags)
	// as the blocking mode might have changed
	prepare_blocking_metadata();

	// Reread pihole-FTL.conf to see which debugging flags are set
	read_debuging_settings(NULL);

	// (Re-)open gravity database connection
	gravityDB_close();
	gravityDB_open();
	// gravityDB_close() has finalized all prepared statements, reinitialize them
	gravityDB_reload_client_statements();

	// Reset number of blocked domains
	counters->gravity = gravityDB_count(GRAVITY_TABLE);

	// Read and compile possible regex filters
	// only after having called gravityDB_open()
	read_regex_from_database();

	// Print current set of capabilities if requested via debug flag
	if(config.debug & DEBUG_CAPS)
		check_capabilities();
}

void _FTL_reply(const unsigned short flags, const char *name, const struct all_addr *addr, const int id,
                const char* file, const int line)
{
	// Don't analyze anything if in PRIVACY_NOSTATS mode
	if(config.privacylevel >= PRIVACY_NOSTATS)
		return;

	// Lock shared memory
	lock_shm();

	// Determine returned result if available
	char dest[ADDRSTRLEN]; dest[0] = '\0';
	if(addr)
	{
		inet_ntop((flags & F_IPV4) ? AF_INET : AF_INET6, addr, dest, ADDRSTRLEN);
	}

	// Extract answer (used e.g. for detecting if a local config is a user-defined
	// wildcard blocking entry in form "server=/tobeblocked.com/")
	const char *answer = dest;
	if(flags & F_CNAME)
		answer = "(CNAME)";
	else if((flags & F_NEG) && (flags & F_NXDOMAIN))
		answer = "(NXDOMAIN)";
	else if(flags & F_NEG)
		answer = "(NODATA)";

	// Possible debugging output
	if(config.debug & DEBUG_QUERIES)
	{
		logg("**** got reply %s is %s (ID %i, %s:%i)", name, answer, id, file, line);
		print_flags(flags);
	}

	// Get response time
	struct timeval response;
	gettimeofday(&response, 0);

	// Save status in corresponding query identified by dnsmasq's ID
	const int i = findQueryID(id);
	if(i < 0)
	{
		// This may happen e.g. if the original query was "pi.hole"
		if(config.debug & DEBUG_QUERIES) logg("FTL_reply(): Query %i has not been found", id);
		unlock_shm();
		return;
	}

	// Get query pointer
	queriesData* query = getQuery(i, true);

	// Check if reply time is still unknown
	// We only process the first reply in here
	// Use short-circuit evaluation to check if query is NULL
	if(query == NULL || query->reply != REPLY_UNKNOWN)
	{
		// Nothing to be done here
		unlock_shm();
		return;
	}

	// Determine if this reply is an exact match for the queried domain
	const int domainID = query->domainID;

	// Get domain pointer
	domainsData* domain = getDomain(domainID, true);
	if(domain == NULL)
	{
		// Memory error, skip reply
		unlock_shm();
		return;
	}

	// Check if this domain matches exactly
	const bool isExactMatch = (name != NULL && strcasecmp(getstr(domain->domainpos), name) == 0);

	if((flags & F_CONFIG) && isExactMatch && !query->complete)
	{
		// Answered from local configuration, might be a wildcard or user-provided
		// This query is no longer unknown
		counters->unknown--;

		// Get time index
		const unsigned int timeidx = query->timeidx;

		// Check whether this query was blocked
		if(strcmp(answer, "(NXDOMAIN)") == 0 ||
		   strcmp(answer, "0.0.0.0") == 0 ||
		   strcmp(answer, "::") == 0)
		{
			// Answered from user-defined blocking rules (dnsmasq config files)
			counters->blocked++;
			overTime[timeidx].blocked++;

			// Update domain blocked counter
			domain->blockedcount++;

			// Set query status to wildcard
			query->status = QUERY_WILDCARD;

			// Get client pointer
			clientsData* client = getClient(query->clientID, true);
			if(client != NULL)
			{
				// Update client blocked counter
				client->blockedcount++;
			}
		}
		else
		{
			// Answered from a custom (user provided) cache file
			counters->cached++;
			overTime[timeidx].cached++;

			query->status = QUERY_CACHE;
		}

		// Save reply type and update individual reply counters
		save_reply_type(flags, query, response);

		// Hereby, this query is now fully determined
		query->complete = true;
	}
	else if((flags & F_FORWARD) && isExactMatch)
	{
		// Only proceed if query is not already known
		// to have been blocked by Quad9
		if(query->reply != QUERY_EXTERNAL_BLOCKED_IP &&
		   query->reply != QUERY_EXTERNAL_BLOCKED_NULL &&
		   query->reply != QUERY_EXTERNAL_BLOCKED_NXRA)
		{
			// Save reply type and update individual reply counters
			save_reply_type(flags, query, response);

			// Detect if returned IP indicates that this query was blocked
			detect_blocked_IP(flags, answer, i);
		}
	}
	else if(flags & F_REVERSE)
	{
		// isExactMatch is not used here as the PTR is special.
		// Example:
		// Question: PTR 8.8.8.8
		// will lead to:
		//   domain->domain = 8.8.8.8.in-addr.arpa
		// and will return
		//   name = google-public-dns-a.google.com
		// Hence, isExactMatch is always false

		// Save reply type and update individual reply counters
		save_reply_type(flags, query, response);
	}
	else if(isExactMatch && !query->complete)
	{
		logg("*************************** unknown REPLY ***************************");
		print_flags(flags);
	}

	unlock_shm();
}

static void detect_blocked_IP(const unsigned short flags, const char* answer, const int queryID)
{
	// Compare returned IP against list of known blocking splash pages

	// First, we check if we want to skip this result even before comparing against the known IPs
	if(flags & F_HOSTS || flags & F_REVERSE)
	{
		// Skip replies which originated locally. Otherwise, we would
		// count gravity.list blocked queries as externally blocked.
		// Also: Do not mark responses of PTR requests as externally blocked.
		if(config.debug & DEBUG_EXTBLOCKED)
		{
			const char *cause = (flags & F_HOSTS) ? "origin is HOSTS" : "query is PTR";
			logg("Skipping detection of external blocking IP for ID %i as %s", queryID, cause);
		}

		// Return early, do not compare against known blocking page IP addresses below
		return;
	}

	// If received one of the following IPs as reply, OpenDNS
	// (Cisco Umbrella) blocked this query
	// See https://support.opendns.com/hc/en-us/articles/227986927-What-are-the-Cisco-Umbrella-Block-Page-IP-Addresses-
	// for a full list of these IP addresses
	if(flags & F_IPV4 && answer != NULL &&
		(strcmp("146.112.61.104", answer) == 0 ||
		 strcmp("146.112.61.105", answer) == 0 ||
		 strcmp("146.112.61.106", answer) == 0 ||
		 strcmp("146.112.61.107", answer) == 0 ||
		 strcmp("146.112.61.108", answer) == 0 ||
		 strcmp("146.112.61.109", answer) == 0 ||
		 strcmp("146.112.61.110", answer) == 0 ))
	{
		if(config.debug & DEBUG_EXTBLOCKED)
		{
			const queriesData* query = getQuery(queryID, true);
			if(query != NULL)
			{
				const domainsData* domain = getDomain(query->domainID, true);
				if(domain != NULL)
				{
					logg("Upstream responded with known blocking page (IPv4), ID %i:\n\t\"%s\" -> \"%s\"",
					     queryID, getstr(domain->domainpos), answer);
				}
			}
		}

		// Update status
		query_externally_blocked(queryID, QUERY_EXTERNAL_BLOCKED_IP);
	}
	else if(flags & F_IPV6 && answer != NULL &&
		(strcmp("::ffff:146.112.61.104", answer) == 0 ||
		 strcmp("::ffff:146.112.61.105", answer) == 0 ||
		 strcmp("::ffff:146.112.61.106", answer) == 0 ||
		 strcmp("::ffff:146.112.61.107", answer) == 0 ||
		 strcmp("::ffff:146.112.61.108", answer) == 0 ||
		 strcmp("::ffff:146.112.61.109", answer) == 0 ||
		 strcmp("::ffff:146.112.61.110", answer) == 0 ))
	{
		if(config.debug & DEBUG_EXTBLOCKED)
		{
			const queriesData* query = getQuery(queryID, true);
			if(query != NULL)
			{
				const domainsData* domain = getDomain(query->domainID, true);
				if(domain != NULL)
				{
					logg("Upstream responded with known blocking page (IPv6), ID %i:\n\t\"%s\" -> \"%s\"",
					     queryID, getstr(domain->domainpos), answer);
				}
			}
		}

		// Update status
		query_externally_blocked(queryID, QUERY_EXTERNAL_BLOCKED_IP);
	}

	// If upstream replied with 0.0.0.0 or ::,
	// we assume that it filtered the reply as
	// nothing is reachable under these addresses
	else if(flags & F_IPV4 && answer != NULL &&
		strcmp("0.0.0.0", answer) == 0)
	{
		if(config.debug & DEBUG_EXTBLOCKED)
		{
			const queriesData* query = getQuery(queryID, true);
			if(query != NULL)
			{
				const domainsData* domain = getDomain(query->domainID, true);
				if(domain != NULL)
				{
					logg("Upstream responded with 0.0.0.0, ID %i:\n\t\"%s\" -> \"%s\"",
					     queryID, getstr(domain->domainpos), answer);
				}
			}
		}

		// Update status
		query_externally_blocked(queryID, QUERY_EXTERNAL_BLOCKED_NULL);
	}
	else if(flags & F_IPV6 && answer != NULL &&
		strcmp("::", answer) == 0)
	{
		if(config.debug & DEBUG_EXTBLOCKED)
		{
			const queriesData* query = getQuery(queryID, true);
			if(query != NULL)
			{
				const domainsData* domain = getDomain(query->domainID, true);
				if(domain != NULL)
				{
					logg("Upstream responded with ::, ID %i:\n\t\"%s\" -> \"%s\"",
					     queryID, getstr(domain->domainpos), answer);
				}
			}
		}

		// Update status
		query_externally_blocked(queryID, QUERY_EXTERNAL_BLOCKED_NULL);
	}
}

static void query_externally_blocked(const int queryID, const unsigned char status)
{
	// Get query pointer
	queriesData* query = getQuery(queryID, true);
	if(query == NULL)
	{
		// Memory error, skip check for this query
		return;
	}

	// Get time index
	const unsigned int timeidx = query->timeidx;

	// If query is already known to be externally blocked,
	// then we have nothing to do here
	if(query->status == QUERY_EXTERNAL_BLOCKED_IP ||
	   query->status == QUERY_EXTERNAL_BLOCKED_NULL ||
	   query->status == QUERY_EXTERNAL_BLOCKED_NXRA)
		return;

	// Correct counters if necessary ...
	if(query->status == QUERY_FORWARDED)
	{
		counters->forwardedqueries--;
		overTime[timeidx].forwarded--;

		// Get forward pointer
		forwardedData* forward = getForward(query->forwardID, true);
		if(forward != NULL)
			forward->count--;
	}

	// Mark query as blocked
	counters->blocked++;
	overTime[timeidx].blocked++;

	// Get domain pointer
	domainsData* domain = getDomain(query->domainID, true);
	if(domain != NULL)
		domain->blockedcount++;

	// Get client pointer
	clientsData* client = getClient(query->clientID, true);
	if(client != NULL)
		client->blockedcount++;

	// Set query status
	query->status = status;
}

void _FTL_cache(const unsigned int flags, const char *name, const struct all_addr *addr,
                const char *arg, const int id, const char* file, const int line)
{
	// Save that this query got answered from cache

	// Don't analyze anything if in PRIVACY_NOSTATS mode
	if(config.privacylevel >= PRIVACY_NOSTATS)
		return;

	// Lock shared memory
	lock_shm();

	// Obtain destination IP address if available for this query type
	char dest[ADDRSTRLEN]; dest[0] = '\0';
	if(addr)
	{
		inet_ntop((flags & F_IPV4) ? AF_INET : AF_INET6, addr, dest, ADDRSTRLEN);
	}

	// If domain is "pi.hole", we skip this query
	// We compare case-insensitive here
	if(strcasecmp(name, "pi.hole") == 0)
	{
		unlock_shm();
		return;
	}

	// Debug logging
	if(config.debug & DEBUG_QUERIES)
	{
		logg("**** got cache answer for %s / %s / %s (ID %i, %s:%i)", name, dest, arg, id, file, line);
		print_flags(flags);
	}

	// Get response time
	struct timeval response;
	gettimeofday(&response, 0);

	if(((flags & F_HOSTS) && (flags & F_IMMORTAL)) ||
	   ((flags & F_NAMEP) && (flags & F_DHCP)) ||
	   (flags & F_FORWARD) ||
	   (flags & F_REVERSE) ||
	   (flags & F_RRNAME))
	{
		// Local list: /etc/hosts, /etc/pihole/local.list, etc.
		// or
		// DHCP server reply
		// or
		// cached answer to previously forwarded request

		// Determine requesttype
		unsigned char requesttype = 0;
		if((flags & F_HOSTS) || // local.list, hostname.list, /etc/hosts and others
		  ((flags & F_NAMEP) && (flags & F_DHCP)) || // DHCP server reply
		   (flags & F_FORWARD) || // cached answer to previously forwarded request
		   (flags & F_REVERSE) || // cached answer to reverse request (PTR)
		   (flags & F_RRNAME)) // cached answer to TXT query
		{
			requesttype = QUERY_CACHE;
		}
		else
		{
			logg("*************************** unknown CACHE reply (1) ***************************");
			print_flags(flags);
			unlock_shm();
			return;
		}

		// Search query in FTL's query data
		const int queryID = findQueryID(id);
		if(queryID < 0)
		{
			// This may happen e.g. if the original query was a PTR query or "pi.hole"
			// as we ignore them altogether
			unlock_shm();
			return;
		}

		// Get query pointer
		queriesData* query = getQuery(queryID, true);

		// Skip this query if already marked as complete
		// Use short-circuit evaluation to check query if query is NULL
		if(query == NULL || query->complete)
		{
			unlock_shm();
			return;
		}

		// This query is no longer unknown
		counters->unknown--;

		// Get time index
		const unsigned int timeidx = query->timeidx;

<<<<<<< HEAD
=======
		// Get domain pointer
		domainsData* domain = getDomain(query->domainID, true);

		// Get client pointer
		clientsData* client = getClient(query->clientID, true);

		if(domain == NULL || client == NULL)
		{
			// Memory error, skip this cache reply
			unlock_shm();
			return;
		}

		// Mark this query as blocked if domain was matched by a regex
		if(domain->regexmatch == REGEX_BLOCKED)
			requesttype = QUERY_WILDCARD;

>>>>>>> a540a3c0
		query->status = requesttype;

		// Detect if returned IP indicates that this query was blocked
		detect_blocked_IP(flags, dest, queryID);

		// Re-read requesttype as detect_blocked_IP() might have changed it
		requesttype = query->status;

		// Handle counters accordingly
		switch(requesttype)
		{
			case QUERY_CACHE: // cached from one of the lists
				counters->cached++;
				overTime[timeidx].cached++;
				break;
			case QUERY_EXTERNAL_BLOCKED_IP:
			case QUERY_EXTERNAL_BLOCKED_NULL:
			case QUERY_EXTERNAL_BLOCKED_NXRA:
				// everything has already been done
				// in query_externally_blocked()
				break;
		}

		// Save reply type and update individual reply counters
		save_reply_type(flags, query, response);

		// Hereby, this query is now fully determined
		query->complete = true;
	}
	else
	{
		logg("*************************** unknown CACHE reply (2) ***************************");
		print_flags(flags);
	}
	unlock_shm();
}

static inline void query_blocked(const int queryID, const queriesData* query, domainsData* domain, clientsData* client)
{
	// This query is no longer unknown
	counters->unknown--;

	// Get response time
	struct timeval response;
	gettimeofday(&response, 0);
	save_reply_type(blocking_flags, queryID, response);

	counters->blocked++;
	overTime[query->timeidx].blocked++;
	domain->blockedcount++;
	client->blockedcount++;
}

void _FTL_dnssec(const int status, const int id, const char* file, const int line)
{
	// Process DNSSEC result for a domain

	// Don't analyze anything if in PRIVACY_NOSTATS mode
	if(config.privacylevel >= PRIVACY_NOSTATS)
		return;

	// Lock shared memory
	lock_shm();

	// Search for corresponding query identified by ID
	const int queryID = findQueryID(id);
	if(queryID < 0)
	{
		// This may happen e.g. if the original query was an unhandled query type
		unlock_shm();
		return;
	}

	// Get query pointer
	queriesData* query = getQuery(queryID, true);
	if(query == NULL)
	{
		// Memory error, skip this DNSSEC details
		unlock_shm();
		return;
	}

	// Debug logging
	if(config.debug & DEBUG_QUERIES)
	{
		// Get domain pointer
		const domainsData* domain = getDomain(query->domainID, true);

		logg("**** got DNSSEC details for %s: %i (ID %i, %s:%i)", getstr(domain->domainpos), status, id, file, line);
	}

	// Iterate through possible values
	if(status == STAT_SECURE)
		query->dnssec = DNSSEC_SECURE;
	else if(status == STAT_INSECURE)
		query->dnssec = DNSSEC_INSECURE;
	else
		query->dnssec = DNSSEC_BOGUS;

	// Unlock shared memory
	unlock_shm();
}

void _FTL_upstream_error(const unsigned int rcode, const int id, const char* file, const int line)
{
	// Process upstream errors
	// Queries with error are those where the RCODE
	// in the DNS header is neither NOERROR nor NXDOMAIN.

	// Don't analyze anything if in PRIVACY_NOSTATS mode
	if(config.privacylevel >= PRIVACY_NOSTATS)
		return;

	// Lock shared memory
	lock_shm();

	// Search for corresponding query identified by ID
	const int queryID = findQueryID(id);
	if(queryID < 0)
	{
		// This may happen e.g. if the original query was an unhandled query type
		unlock_shm();
		return;
	}

	// Get query pointer
	queriesData* query = getQuery(queryID, true);
	if(query == NULL)
	{
		// Memory error, skip this query
		unlock_shm();
		return;
	}

	// Translate dnsmasq's rcode into something we can use
	const char *rcodestr = NULL;
	switch(rcode)
	{
		case SERVFAIL:
			rcodestr = "SERVFAIL";
			query->reply = REPLY_SERVFAIL;
			break;
		case REFUSED:
			rcodestr = "REFUSED";
			query->reply = REPLY_REFUSED;
			break;
		case NOTIMP:
			rcodestr = "NOT IMPLEMENTED";
			query->reply = REPLY_NOTIMP;
			break;
		default:
			rcodestr = "UNKNOWN";
			query->reply = REPLY_OTHER;
			break;
	}

	// Debug logging
	if(config.debug & DEBUG_QUERIES)
	{
		// Get domain pointer
		const domainsData* domain = getDomain(query->domainID, true);

		// Get domain name
		const char *domainname;
		if(domain != NULL)
			domainname = getstr(domain->domainpos);
		else
			domainname = "<cannot access domain struct>";

		logg("**** got error report for %s: %s (ID %i, %s:%i)", domainname, rcodestr, id, file, line);

		if(query->reply == REPLY_OTHER)
		{
			logg("Unknown rcode = %i", rcode);
		}
	}

	// Unlock shared memory
	unlock_shm();
}

void _FTL_header_analysis(const unsigned char header4, const unsigned int rcode, const int id, const char* file, const int line)
{
	// Analyze DNS header bits

	// Don't analyze anything if in PRIVACY_NOSTATS mode
	if(config.privacylevel >= PRIVACY_NOSTATS)
		return;

	// Check if RA bit is unset in DNS header and rcode is NXDOMAIN
	// If the response code (rcode) is NXDOMAIN, we may be seeing a response from
	// an externally blocked query. As they are not always accompany a necessary
	// SOA record, they are not getting added to our cache and, therefore,
	// FTL_reply() is never getting called from within the cache routines.
	// Hence, we have to store the necessary information about the NXDOMAIN
	// reply already here.
	if((header4 & 0x80) || rcode != NXDOMAIN)
	{
		// RA bit is set or rcode is not NXDOMAIN
		return;
	}

	// Lock shared memory
	lock_shm();

	// Search for corresponding query identified by ID
	const int queryID = findQueryID(id);
	if(queryID < 0)
	{
		// This may happen e.g. if the original query was an unhandled query type
		unlock_shm();
		return;
	}

	// Get query pointer
	queriesData* query = getQuery(queryID, true);
	if(query == NULL)
	{
		// Memory error, skip this query
		unlock_shm();
		return;
	}

	// Possible debugging information
	if(config.debug & DEBUG_QUERIES)
	{
		// Get domain pointer
		const domainsData* domain = getDomain(query->domainID, true);

		// Get domain name
		const char *domainname;
		if(domain != NULL)
			domainname = getstr(domain->domainpos);
		else
			domainname = "<cannot access domain struct>";

		logg("**** %s externally blocked (ID %i, FTL %i, %s:%i)", domainname, id, queryID, file, line);
	}

	// Get response time
	struct timeval response;
	gettimeofday(&response, 0);

	// Store query as externally blocked
	query_externally_blocked(queryID, QUERY_EXTERNAL_BLOCKED_NXRA);

	// Store reply type as replied with NXDOMAIN
	save_reply_type(F_NEG | F_NXDOMAIN, query, response);

	// Unlock shared memory
	unlock_shm();
}

void print_flags(const unsigned int flags)
{
	// Debug function, listing resolver flags in clear text
	// e.g. "Flags: F_FORWARD F_NEG F_IPV6"

	// Only print flags if corresponding debugging flag is set
	if(!(config.debug & DEBUG_FLAGS))
		return;

	char *flagstr = calloc(sizeof(flagnames) + 1, sizeof(char));
	for (unsigned int i = 0; i < (sizeof(flagnames) / sizeof(*flagnames)); i++)
		if (flags & (1u << i))
			strcat(flagstr, flagnames[i]);
	logg("     Flags: %s", flagstr);
	free(flagstr);
}

static void save_reply_type(const unsigned int flags, queriesData* query, const struct timeval response)
{
	// Iterate through possible values
	if(flags & F_NEG)
	{
		if(flags & F_NXDOMAIN)
		{
			// NXDOMAIN
			query->reply = REPLY_NXDOMAIN;
			counters->reply_NXDOMAIN++;
		}
		else
		{
			// NODATA(-IPv6)
			query->reply = REPLY_NODATA;
			counters->reply_NODATA++;
		}
	}
	else if(flags & F_CNAME)
	{
		// <CNAME>
		query->reply = REPLY_CNAME;
		counters->reply_CNAME++;
	}
	else if(flags & F_REVERSE)
	{
		// reserve lookup
		query->reply = REPLY_DOMAIN;
		counters->reply_domain++;
	}
	else if(flags & F_RRNAME)
	{
		// TXT query
		query->reply = REPLY_RRNAME;
	}
	else
	{
		// Valid IP
		query->reply = REPLY_IP;
		counters->reply_IP++;
	}

	// Save response time (relative time)
	query->response = converttimeval(response) -
	                            query->response;
}

pthread_t telnet_listenthreadv4;
pthread_t telnet_listenthreadv6;
pthread_t socket_listenthread;
pthread_t DBthread;
pthread_t GCthread;
pthread_t DNSclientthread;

void FTL_fork_and_bind_sockets(struct passwd *ent_pw)
{
	// Going into daemon mode involves storing the
	// PID of the generated child process. If FTL
	// is asked to stay in foreground, we just save
	// the PID of the current process in the PID file
	if(daemonmode)
		go_daemon();
	else
		savepid();

	// We will use the attributes object later to start all threads in
	// detached mode
	pthread_attr_t attr;
	// Initialize thread attributes object with default attribute values
	pthread_attr_init(&attr);
	// When a detached thread terminates, its resources are automatically
	// released back to the system without the need for another thread to
	// join with the terminated thread
	pthread_attr_setdetachstate(&attr, PTHREAD_CREATE_DETACHED);

	// Bind to sockets
	bind_sockets();

	// Start TELNET IPv4 thread
	if(ipv4telnet && pthread_create( &telnet_listenthreadv4, &attr, telnet_listening_thread_IPv4, NULL ) != 0)
	{
		logg("Unable to open IPv4 telnet listening thread. Exiting...");
		exit(EXIT_FAILURE);
	}

	// Start TELNET IPv6 thread
	if(ipv6telnet &&  pthread_create( &telnet_listenthreadv6, &attr, telnet_listening_thread_IPv6, NULL ) != 0)
	{
		logg("Unable to open IPv6 telnet listening thread. Exiting...");
		exit(EXIT_FAILURE);
	}

	// Start SOCKET thread
	if(pthread_create( &socket_listenthread, &attr, socket_listening_thread, NULL ) != 0)
	{
		logg("Unable to open Unix socket listening thread. Exiting...");
		exit(EXIT_FAILURE);
	}

	// Start database thread if database is used
	if(database && pthread_create( &DBthread, &attr, DB_thread, NULL ) != 0)
	{
		logg("Unable to open database thread. Exiting...");
		exit(EXIT_FAILURE);
	}

	// Start thread that will stay in the background until garbage
	// collection needs to be done
	if(pthread_create( &GCthread, &attr, GC_thread, NULL ) != 0)
	{
		logg("Unable to open GC thread. Exiting...");
		exit(EXIT_FAILURE);
	}

	// Start thread that will stay in the background until host names
	// needs to be resolved
	if(pthread_create( &DNSclientthread, &attr, DNSclient_thread, NULL ) != 0)
	{
		logg("Unable to open DNS client thread. Exiting...");
		exit(EXIT_FAILURE);
	}

	// Chown files if FTL started as user root but a dnsmasq config
	// option states to run as a different user/group (e.g. "nobody")
	if(ent_pw != NULL && getuid() == 0)
	{
		if(chown(FTLfiles.log, ent_pw->pw_uid, ent_pw->pw_gid) == -1)
			logg("Setting ownership (%i:%i) of %s failed: %s (%i)",
			     ent_pw->pw_uid, ent_pw->pw_gid, FTLfiles.log, strerror(errno), errno);
		if(database && chown(FTLfiles.FTL_db, ent_pw->pw_uid, ent_pw->pw_gid) == -1)
			logg("Setting ownership (%i:%i) of %s failed: %s (%i)",
			     ent_pw->pw_uid, ent_pw->pw_gid, FTLfiles.FTL_db, strerror(errno), errno);
	}
}

// int cache_inserted, cache_live_freed are defined in dnsmasq/cache.c
void getCacheInformation(const int *sock)
{
	ssend(*sock,"cache-size: %i\ncache-live-freed: %i\ncache-inserted: %i\n",
	            daemon->cachesize,
	            daemon->metrics[METRIC_DNS_CACHE_LIVE_FREED],
	            daemon->metrics[METRIC_DNS_CACHE_INSERTED]);
	// cache-size is obvious
	// It means the resolver handled <cache-inserted> names lookups that
	// needed to be sent to upstream servers and that <cache-live-freed>
	// was thrown out of the cache before reaching the end of its
	// time-to-live, to make room for a newer name.
	// For <cache-live-freed>, smaller is better. New queries are always
	// cached. If the cache is full with entries which haven't reached
	// the end of their time-to-live, then the entry which hasn't been
	// looked up for the longest time is evicted.
}

void _FTL_forwarding_failed(const struct server *server, const char* file, const int line)
{
	// Save that this query got forwarded to an upstream server

	// Don't analyze anything if in PRIVACY_NOSTATS mode
	if(config.privacylevel >= PRIVACY_NOSTATS)
		return;

	// Lock shared memory
	lock_shm();

	// Try to obtain destination IP address if available
	char dest[ADDRSTRLEN];
	if(server->addr.sa.sa_family == AF_INET)
		inet_ntop(AF_INET, &server->addr.in.sin_addr, dest, ADDRSTRLEN);
	else
		inet_ntop(AF_INET6, &server->addr.in6.sin6_addr, dest, ADDRSTRLEN);

	// Convert forward to lower case
	char *forwarddest = strdup(dest);
	strtolower(forwarddest);

	// Get forward ID
	const int forwardID = findForwardID(forwarddest, false);

	// Possible debugging information
	if(config.debug & DEBUG_QUERIES) logg("**** forwarding to %s (ID %i, %s:%i) failed", dest, forwardID, file, line);

	// Get forward pointer
	forwardedData* forward = getForward(forwardID, true);

	// Update counter
	if(forward != NULL)
		forward->failed++;

	// Clean up and unlock shared memory
	free(forwarddest);
	unlock_shm();
	return;
}

static unsigned long __attribute__((const)) converttimeval(const struct timeval time)
{
	// Convert time from struct timeval into units
	// of 10*milliseconds
	return time.tv_sec*10000 + time.tv_usec/100;
}

// This subroutine prepares IPv4 and IPv6 addresses for blocking queries depending on the configured blocking mode
static void prepare_blocking_metadata(void)
{
	// Reset all blocking metadata
	blocking_flags = 0;
	memset(&blocking_addrp_v4, 0, sizeof(blocking_addrp_v4));
	memset(&blocking_addrp_v6, 0, sizeof(blocking_addrp_v6));

	// Set blocking_flags to F_HOSTS so dnsmasq logs blocked queries being answered from a specific source
	// (it would otherwise assume it knew the blocking status from cache which would prevent us from
	// printing the blocking source (blacklist, regex, gravity) in dnsmasq's log file, our pihole.log)
	blocking_flags = F_HOSTS;

	// Use the blocking IPv4 address from setupVars.conf only if needed for selected blocking mode
	char* const IPv4addr = read_setupVarsconf("IPV4_ADDRESS");
	if((config.blockingmode == MODE_IP || config.blockingmode == MODE_IP_NODATA_AAAA) &&
	   IPv4addr != NULL && strlen(IPv4addr) > 0)
	{
		// Strip off everything at the end of the IP (CIDR might be there)
		char* a=IPv4addr; for(;*a;a++) if(*a == '/') *a = 0;
		// Prepare IPv4 address for records
		if(inet_pton(AF_INET, IPv4addr, &blocking_addrp_v4) != 1)
			logg("ERROR: Found invalid IPv4 address in setupVars.conf: %s", IPv4addr);
	}
	// Free IPv4addr
	clearSetupVarsArray();

	if(config.blockingmode == MODE_NX)
	{
		// If we block in NXDOMAIN mode, we add the NXDOMAIN flag and make this host record
		// also valid for AAAA requests
		 blocking_flags |= F_NEG | F_NXDOMAIN;
	}
	else if(config.blockingmode == MODE_NODATA)
	{
		// If we block in NODATA mode, we make this host record also valid for AAAA requests
		// and apply the NEG response flag (but not the NXDOMAIN flag)
		blocking_flags |= F_NEG;
	}

	// Use the blocking IPv6 address from setupVars.conf only if needed for selected blocking mode
	char* const IPv6addr = read_setupVarsconf("IPV6_ADDRESS");
	if(config.blockingmode == MODE_IP &&
	   IPv6addr != NULL && strlen(IPv6addr) > 0)
	{
		// Strip off everything at the end of the IP (CIDR might be there)
		char* a=IPv6addr; for(;*a;a++) if(*a == '/') *a = 0;
		// Prepare IPv6 address for records
		if(inet_pton(AF_INET6, IPv6addr, &blocking_addrp_v6) != 1)
			logg("ERROR: Found invalid IPv6 address in setupVars.conf: %s", IPv4addr);
	}
	// Free IPv6addr
	clearSetupVarsArray();
}<|MERGE_RESOLUTION|>--- conflicted
+++ resolved
@@ -43,7 +43,7 @@
 static void query_externally_blocked(const int queryID, const unsigned char status);
 static int findQueryID(const int id);
 static void prepare_blocking_metadata(void);
-static void query_blocked(const int queryID, const queriesData* query, domainsData* domain, clientsData* client);
+static void query_blocked(const int queryID, queriesData* query, domainsData* domain, clientsData* client);
 
 // Static blocking metadata (stored precomputed as time-critical)
 static unsigned int blocking_flags = 0;
@@ -182,7 +182,7 @@
 		free(clientIP);
 		// Release thread lock
 		unlock_shm();
-		return;
+		return false;
 	}
 
 	query->magic = MAGICBYTE;
@@ -227,7 +227,7 @@
 		free(clientIP);
 		// Release thread lock
 		unlock_shm();
-		return;
+		return false;
 	}
 
 	// Update overTime data structure with the new client
@@ -277,9 +277,9 @@
 		   match_regex(domainString, client, REGEX_BLACKLIST) &&
 		   !in_whitelist(domainString, client))
 		{
-<<<<<<< HEAD
 			// Mark domain as regex match (note that this might not apply for all clients!)
-			domain->regexmatch = REGEX_BLOCKED;
+			if(domain != NULL)
+				domain->regexmatch = REGEX_BLOCKED;
 
 			// We have to block this domain
 			blockDomain = true;
@@ -288,12 +288,6 @@
 
 			// Adjust counters
 			query_blocked(queryID, query, domain, client);
-=======
-			// We have to block this domain
-			block_single_domain_regex(domainString);
-			if(domain != NULL)
-				domain->regexmatch = REGEX_BLOCKED;
->>>>>>> a540a3c0
 		}
 		else if(domain->regexmatch == REGEX_UNKNOWN && !blockDomain)
 		{
@@ -961,26 +955,6 @@
 		// Get time index
 		const unsigned int timeidx = query->timeidx;
 
-<<<<<<< HEAD
-=======
-		// Get domain pointer
-		domainsData* domain = getDomain(query->domainID, true);
-
-		// Get client pointer
-		clientsData* client = getClient(query->clientID, true);
-
-		if(domain == NULL || client == NULL)
-		{
-			// Memory error, skip this cache reply
-			unlock_shm();
-			return;
-		}
-
-		// Mark this query as blocked if domain was matched by a regex
-		if(domain->regexmatch == REGEX_BLOCKED)
-			requesttype = QUERY_WILDCARD;
-
->>>>>>> a540a3c0
 		query->status = requesttype;
 
 		// Detect if returned IP indicates that this query was blocked
@@ -1018,7 +992,7 @@
 	unlock_shm();
 }
 
-static inline void query_blocked(const int queryID, const queriesData* query, domainsData* domain, clientsData* client)
+static inline void query_blocked(const int queryID, queriesData* query, domainsData* domain, clientsData* client)
 {
 	// This query is no longer unknown
 	counters->unknown--;
@@ -1026,7 +1000,7 @@
 	// Get response time
 	struct timeval response;
 	gettimeofday(&response, 0);
-	save_reply_type(blocking_flags, queryID, response);
+	save_reply_type(blocking_flags, query, response);
 
 	counters->blocked++;
 	overTime[query->timeidx].blocked++;
