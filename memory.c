--- conflicted
+++ resolved
@@ -38,108 +38,6 @@
 overTimeData *overTime = NULL;
 ConfigStruct config;
 
-<<<<<<< HEAD
-=======
-// Variable size array structs
-queriesDataStruct *queries = NULL;
-forwardedDataStruct *forwarded = NULL;
-clientsDataStruct *clients = NULL;
-domainsDataStruct *domains = NULL;
-overTimeDataStruct *overTime = NULL;
-
-void memory_check(const int which)
-{
-	switch(which)
-	{
-		case QUERIES:
-			if(counters->queries >= counters->queries_MAX-1)
-			{
-				// Have to reallocate shared memory
-				queries = enlarge_shmem_struct(QUERIES);
-				if(queries == NULL)
-				{
-					logg("FATAL: Memory allocation failed! Exiting");
-					exit(EXIT_FAILURE);
-				}
-			}
-		break;
-		case FORWARDED:
-			if(counters->forwarded >= counters->forwarded_MAX-1)
-			{
-				// Have to reallocate shared memory
-				forwarded = enlarge_shmem_struct(FORWARDED);
-				if(forwarded == NULL)
-				{
-					logg("FATAL: Memory allocation failed! Exiting");
-					exit(EXIT_FAILURE);
-				}
-			}
-		break;
-		case CLIENTS:
-			if(counters->clients >= counters->clients_MAX-1)
-			{
-				// Have to reallocate shared memory
-				clients = enlarge_shmem_struct(CLIENTS);
-				if(clients == NULL)
-				{
-					logg("FATAL: Memory allocation failed! Exiting");
-					exit(EXIT_FAILURE);
-				}
-			}
-		break;
-		case DOMAINS:
-			if(counters->domains >= counters->domains_MAX-1)
-			{
-				// Have to reallocate shared memory
-				domains = enlarge_shmem_struct(DOMAINS);
-				if(domains == NULL)
-				{
-					logg("FATAL: Memory allocation failed! Exiting");
-					exit(EXIT_FAILURE);
-				}
-			}
-		break;
-		default:
-			/* That cannot happen */
-			logg("Fatal error in memory_check(%i)", which);
-			exit(EXIT_FAILURE);
-		break;
-	}
-}
-
-void validate_access(const char * name, const int pos, const bool testmagic,
-                     const int line, const char * function, const char * file)
-{
-	int limit = 0;
-	if(name[0] == 'c') limit = counters->clients_MAX;
-	else if(name[0] == 'd') limit = counters->domains_MAX;
-	else if(name[0] == 'q') limit = counters->queries_MAX;
-	else if(name[0] == 'f') limit = counters->forwarded_MAX;
-	else { logg("Validator error (range)"); killed = 1; }
-
-	if(pos >= limit || pos < 0)
-	{
-		logg("FATAL ERROR: Trying to access %s[%i], but maximum is %i", name, pos, limit);
-		logg("             found in %s() (%s:%i)", function, file, line);
-	}
-	// Don't test magic byte if detected potential out-of-bounds error
-	else if(testmagic)
-	{
-		unsigned char magic = 0x00;
-		if(name[0] == 'c') magic = clients[pos].magic;
-		else if(name[0] == 'd') magic = domains[pos].magic;
-		else if(name[0] == 'q') magic = queries[pos].magic;
-		else if(name[0] == 'f') magic = forwarded[pos].magic;
-		else { logg("Validator error (magic byte)"); killed = 1; }
-		if(magic != MAGICBYTE)
-		{
-			logg("FATAL ERROR: Trying to access %s[%i], but magic byte is %x", name, pos, magic);
-			logg("             found in %s() (%s:%i)", function, file, line);
-		}
-	}
-}
-
->>>>>>> 271150b0
 // The special memory handling routines have to be the last ones in this source file
 // as we restore the original definition of the strdup, free, calloc, and realloc
 // functions in here, i.e. if anything extra would come below these lines, it would
